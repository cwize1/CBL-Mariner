--- conflicted
+++ resolved
@@ -1,12 +1,7 @@
 Summary:        Low-level libraries useful for providing data structure handling for C.
 Name:           glib
-<<<<<<< HEAD
 Version:        2.60.1
 Release:        2%{?dist}
-=======
-Version:        2.58.0
-Release:        9%{?dist}
->>>>>>> 0321aecb
 License:        LGPLv2+
 Vendor:         Microsoft Corporation
 Distribution:   Mariner
@@ -16,14 +11,9 @@
 Patch0:         CVE-2019-12450.patch
 Patch1:         CVE-2020-35457.patch
 # CVE-2021-27218 and CVE-2021-27219 are both solved by the patch for the first
-<<<<<<< HEAD
-Patch2:         CVE-2021-27218.patch
-Patch3:         CVE-2021-27219.nopatch
-=======
 Patch3:         CVE-2021-27218.patch
 Patch4:         CVE-2021-27219.nopatch
 Patch5:         CVE-2021-28153.patch
->>>>>>> 0321aecb
 BuildRequires:  cmake
 BuildRequires:  gtk-doc
 BuildRequires:  libffi-devel
@@ -143,12 +133,12 @@
 %doc %{_datadir}/gtk-doc/html/*
 
 %changelog
-<<<<<<< HEAD
 * Fri Apr 27 2021 Thomas Crain <thcrain@microsoft.com> - 2.60.1-2
 - Remove CVE-2019-13012 patch (already in the this version)
 - Merge the following releases from 1.0 to dev branch
 - nisamson@microsoft.com, 2.58.0-7: Added patch for CVE-2020-35457, removed %%sha, license verified.
 - thcrain@microsoft.com, 2.58.0-8: Added patch for CVE-2021-27218, CVE-2021-27219
+- niontive@microsoft.com, 2.58.0-9: Added patch for CVE-2021-28153
 
 * Fri Apr 16 2021 Henry Li <lihl@microsoft.com> - 2.60.1-1
 - Upgrade to version 2.60.1
@@ -171,13 +161,6 @@
 
 * Mon Sep 28 2020 Joe Schmitt <joschmit@microsoft.com> - 2.58.0-8
 - Provide glib2 versions from each package.
-=======
-* Mon Mar 29 2021 Nicolas Ontiveros <niontive@microsoft.com> - 2.58.0-9
-- Added patch for CVE-2021-28153
-
-* Mon Mar 01 2021 Thomas Crain <thcrain@microsoft.com> - 2.58.0-8
-- Added patch for CVE-2021-27218, CVE-2021-27219
->>>>>>> 0321aecb
 
 *   Mon Sep 28 2020 Ruying Chen <v-ruyche@microsoft.com> 2.58.0-7
 -   Move "Provides:pkgconfig(...)" to glib-devel
