--- conflicted
+++ resolved
@@ -1,36 +1,22 @@
 Summary:        Mobile broadband modem manager
 Name:           ModemManager
 Version:        1.10.4
-Release:        3%{?dist}
-<<<<<<< HEAD
-=======
-URL:            https://www.freedesktop.org/wiki/Software/ModemManager/
-Source0:        https://www.freedesktop.org/software/%{name}/%{name}-%{version}.tar.xz
->>>>>>> 2f96fa40
+Release:        4%{?dist}
 License:        GPLv2
 Vendor:         Microsoft Corporation
 Distribution:   Mariner
-<<<<<<< HEAD
 Group:          Applications/System
 URL:            https://www.freedesktop.org/wiki/Software/ModemManager/
 Source0:        https://www.freedesktop.org/software/%{name}/%{name}-%{version}.tar.xz
 BuildRequires:  gobject-introspection-devel
 BuildRequires:  libqmi-devel
+%if %{with_check}
+BuildRequires:  dbus-glib
+%endif
 Requires:       glib
 Requires:       gobject-introspection
 Requires:       libqmi
 Provides:       %{name}-glib = %{version}-%{release}
-=======
-
-BuildRequires:  libqmi-devel
-BuildRequires:  gobject-introspection-devel
-%if %{with_check}
-BuildRequires:  dbus-glib
-%endif
-
-Requires:       libqmi
-Requires:       gobject-introspection
->>>>>>> 2f96fa40
 
 %description
 ModemManager provides a unified high level API for communicating
@@ -92,19 +78,16 @@
 %{_libdir}/libmm-glib.la
 
 %changelog
-<<<<<<< HEAD
+* Fri Mar 26 2021 Thomas Crain <thcrain@microsoft.com> - 1.10.4-4
+- Merge the following releases from 1.0 to dev branch
+- anphel@microsoft.com, 1.10.4-3: Add dbus BuildRequires to fix check tests.
+
 * Fri Dec 11 2020 Joe Schmitt <joschmit@microsoft.com> - 1.10.4-3
 - Provide ModemManager-glib and ModemManager-glib-devel.
 
 * Sat May 09 2020 Nick Samson <nisamson@microsoft.com> - 1.10.4-2
 - Added %%license line automatically
 
-=======
-*   Fri Jan 15 2021 Andrew Phelps <anphel@microsoft.com> 1.10.4-3
--   Add dbus BuildRequires to fix check tests.
-*   Sat May 09 2020 Nick Samson <nisamson@microsoft.com> 1.10.4-2
--   Added %%license line automatically
->>>>>>> 2f96fa40
 *   Tue Mar 17 2020 Henry Beberman <henry.beberman@microsoft.com> 1.10.4-1
 -   Update to 1.10.4. Fix URL. Fix Source0 URL. Licence verified.
 
