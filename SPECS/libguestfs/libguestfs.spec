%define majmin %(echo %{version} | cut -d. -f1-2)

# Architectures on which golang works.
#% global golang_arches aarch64 % {arm} % {ix86} x86_64
# In theory the above, in practice golang is so often broken that
# I now disable it:
%global golang_arches NONE

# Architectures that we run the basic sanity-check test.
#
# Currently the basic sanity check is *broken* on:
#
# aarch64: "MSI is not supported by interrupt controller" (RHBZ#1414081)
%global test_arches x86_64

# If there are patches which touch autotools files, set this to 1.
%global patches_touch_autotools 1

%bcond_without appliances

%bcond_with php
%bcond_with inspect-icons
%bcond_with man-pages

Summary:        Access and modify virtual machine disk images
Name:           libguestfs
Version:        1.44.0
<<<<<<< HEAD
Release:        17%{?dist}
=======
Release:        18%{?dist}
>>>>>>> e4722c9f
License:        LGPLv2+
Vendor:         Microsoft Corporation
Distribution:   Mariner
# Source and patches.
URL:            https://libguestfs.org/
Source0:        https://libguestfs.org/download/%{majmin}-stable/%{name}-%{version}.tar.gz
# Replacement README file.
Source4:        README-replacement.in
# Guestfish colour prompts.
Source5:        guestfish.sh
# Used to build the supermin appliance in Koji.
Source6:        yum.conf.in
# Maintainer script which helps with handling patches.
Source8:        copy-patches.sh
# Build cache RPMS configuration for tdnf downloading
# This is a copy of toolkit/resources/manifests/package/local.repo
Source9:        tdnf-build-cache.repo
# Upstream patches not present in 1.44.0
Patch0:         libguestfs-ocaml413compat.patch
Patch1:         libguestfs-config-rpm.patch
Patch2:         libguestfs-file-5.40.patch

BuildRequires:  %{_bindir}/ping
BuildRequires:  %{_bindir}/pod2text
BuildRequires:  %{_bindir}/wget
# Build requirements for the appliance.
#
# Get the initial list by doing:
#   for f in $(cat appliance/packagelist); do echo $f; done | sort -u
# However you have to edit the list down to packages which exist in
# current Mariner, since supermin ignores non-existent packages.
BuildRequires:  acl
BuildRequires:  attr
BuildRequires:  augeas-devel >= 1.7.0
BuildRequires:  augeas-libs
BuildRequires:  bash
BuildRequires:  bash-completion
BuildRequires:  binutils
BuildRequires:  bison
BuildRequires:  btrfs-progs
BuildRequires:  bzip2
BuildRequires:  coreutils
BuildRequires:  cpio
BuildRequires:  createrepo_c
BuildRequires:  cryptsetup
BuildRequires:  curl
BuildRequires:  dhclient
BuildRequires:  diffutils
BuildRequires:  dosfstools
BuildRequires:  e2fsprogs
BuildRequires:  file
BuildRequires:  file-devel
BuildRequires:  findutils
BuildRequires:  flex
BuildRequires:  fuse
BuildRequires:  fuse-devel
BuildRequires:  gawk
# Basic build requirements for the library and virt tools.
BuildRequires:  gcc
BuildRequires:  gcc-c++
BuildRequires:  gdisk
BuildRequires:  genisoimage
BuildRequires:  gfs2-utils
BuildRequires:  glibc-static >= 2.35-6%{?dist}
BuildRequires:  gobject-introspection-devel
BuildRequires:  gperf
BuildRequires:  grep
BuildRequires:  gzip
BuildRequires:  hivex
BuildRequires:  hivex-devel >= 1.3.10
BuildRequires:  iproute
BuildRequires:  iputils
BuildRequires:  jansson-devel
BuildRequires:  kernel
BuildRequires:  kmod
BuildRequires:  kpartx
BuildRequires:  less
BuildRequires:  libacl-devel
BuildRequires:  libcap
BuildRequires:  libcap-devel
BuildRequires:  libconfig-devel
BuildRequires:  libdb-utils
BuildRequires:  libldm
BuildRequires:  libldm-devel
BuildRequires:  libselinux
BuildRequires:  libselinux-devel
BuildRequires:  libselinux-utils
BuildRequires:  libtirpc-devel
BuildRequires:  libvirt-daemon-kvm >= 5.3.0
BuildRequires:  libvirt-devel
BuildRequires:  libxml2
BuildRequires:  libxml2-devel
BuildRequires:  lsof
BuildRequires:  lsscsi
BuildRequires:  lua
BuildRequires:  lua-devel
BuildRequires:  lvm2
BuildRequires:  lzop
BuildRequires:  make
BuildRequires:  mdadm
BuildRequires:  ntfs-3g
BuildRequires:  ntfs-3g-system-compression
BuildRequires:  ntfsprogs
# For language bindings.
BuildRequires:  ocaml
BuildRequires:  ocaml-findlib-devel
BuildRequires:  ocaml-gettext-devel
BuildRequires:  ocaml-hivex-devel
BuildRequires:  ocaml-ocamldoc
BuildRequires:  ocaml-ounit-devel
BuildRequires:  openssh-clients
BuildRequires:  parted
BuildRequires:  pciutils
BuildRequires:  pcre
BuildRequires:  pcre-devel
BuildRequires:  perl-devel
BuildRequires:  perl-generators
BuildRequires:  perl-libintl-perl
BuildRequires:  perl-macros
BuildRequires:  policycoreutils
BuildRequires:  procps
BuildRequires:  psmisc
BuildRequires:  python3-devel
BuildRequires:  python3-libvirt
BuildRequires:  qemu-img
BuildRequires:  qemu-kvm
BuildRequires:  readline-devel
BuildRequires:  rpcgen
BuildRequires:  rsync
BuildRequires:  ruby-devel
BuildRequires:  rubygem-rake
BuildRequires:  scrub
BuildRequires:  sed
BuildRequires:  sleuthkit
BuildRequires:  squashfs-tools
BuildRequires:  strace
BuildRequires:  supermin-devel >= 5.1.18
BuildRequires:  systemd
BuildRequires:  systemd-devel
BuildRequires:  systemd-units
BuildRequires:  tar
BuildRequires:  tdnf
BuildRequires:  udev
BuildRequires:  unzip
BuildRequires:  util-linux
BuildRequires:  vala
BuildRequires:  vim
BuildRequires:  which
BuildRequires:  xfsprogs
BuildRequires:  xz
BuildRequires:  xz-devel
BuildRequires:  yajl
BuildRequires:  zerofree
BuildRequires:  zip
BuildRequires:  perl(Expect)
BuildRequires:  perl(ExtUtils::CBuilder)
BuildRequires:  perl(Module::Build)
BuildRequires:  perl(Pod::Man)
BuildRequires:  perl(Pod::Simple)
BuildRequires:  perl(Sys::Virt)
BuildRequires:  perl(Test::More)
BuildRequires:  perl(Test::Pod) >= 1.00
BuildRequires:  perl(Test::Pod::Coverage) >= 1.00
BuildRequires:  perl(Win::Hivex)
BuildRequires:  perl(Win::Hivex::Regedit)
BuildRequires:  rubygem(irb)
# json is not pulled in automatically, see RHBZ#1325022
BuildRequires:  rubygem(json)
BuildRequires:  rubygem(rdoc)
BuildRequires:  rubygem(test-unit)

%if 0%{patches_touch_autotools}
BuildRequires:  autoconf
BuildRequires:  automake
BuildRequires:  gettext-devel
BuildRequires:  libtool
%endif

%if %{with_check}
BuildRequires:  git
%endif

%if %{with man-pages}
BuildRequires:  po4a
%endif

%if %{with inspect-icons}
BuildRequires:  icoutils
BuildRequires:  netpbm-progs
%endif

%if %{with php}
BuildRequires:  php-devel
%endif

%ifarch %{golang_arches}
BuildRequires:  golang
%endif

%ifarch x86_64
BuildRequires:  syslinux
BuildRequires:  syslinux-devel
%endif

%ifnarch aarch64
BuildRequires:  zfs-fuse
%endif

# For core disk-create API.
Requires:       qemu-img
# The daemon dependencies are not included automatically, because it
# is buried inside the appliance, so list them here.
Requires:       augeas-libs >= 1.7.0
# For core mount-local (FUSE) API.
Requires:       fuse
Requires:       hivex >= 1.3.10
Requires:       libacl
Requires:       libcap
# For core inspection API.
Requires:       libdb-utils
Requires:       libselinux
Requires:       libvirt-daemon-driver-qemu
Requires:       libvirt-daemon-driver-secret
Requires:       libvirt-daemon-kvm >= 5.3.0
Requires:       pcre
# For qemu direct and libvirt backends.
Requires:       qemu-kvm-core
# For building the appliance.
Requires:       supermin >= 5.1.18
Requires:       systemd-libs
Requires:       yajl

%ifarch aarch64
#Requires:       edk2-aarch64
%endif

Recommends:     libvirt-daemon-config-network
Recommends:     libvirt-daemon-driver-storage-core
Recommends:     selinux-policy

Suggests:       qemu-block-curl
Suggests:       qemu-block-gluster
Suggests:       qemu-block-iscsi
Suggests:       qemu-block-rbd
Suggests:       qemu-block-ssh

Provides:       bundled(gnulib)

# Filter perl provides.
%{?perl_default_filter}

# Unbreak the linker.
%undefine _strict_symbol_defs_build

%description
Libguestfs is a library for accessing and modifying virtual machine
disk images.  http://libguestfs.org

It can be used to make batch configuration changes to guests, get disk
used/free statistics (virt-df), perform backups and guest clones,
change registry/UUID/hostname info, build guests from scratch
(virt-builder) and much more.

Libguestfs uses Linux kernel and qemu code, and can access any type of
guest filesystem that Linux and qemu can, including but not limited
to: ext2/3/4, btrfs, FAT and NTFS, LVM, many different disk partition
schemes, qcow, qcow2, vmdk.

Libguestfs is split into several subpackages.  The basic subpackages are:

               libguestfs  C library
         libguestfs-tools  virt-* tools, guestfish and guestmount (FUSE)
       libguestfs-tools-c  only the subset of virt tools written in C
                             (for reduced dependencies)
                 virt-dib  safe and secure diskimage-builder replacement

For enhanced features, install:

     libguestfs-forensics  adds filesystem forensics support
          libguestfs-gfs2  adds Global Filesystem (GFS2) support
 libguestfs-inspect-icons  adds support for inspecting guest icons
        libguestfs-rescue  enhances virt-rescue shell with more tools
         libguestfs-rsync  rsync to/from guest filesystems
           libguestfs-xfs  adds XFS support
           libguestfs-zfs  adds ZFS support

For developers:

         libguestfs-devel  C/C++ header files and library

Language bindings:

 libguestfs-gobject-devel  GObject bindings and GObject Introspection
%ifarch %{golang_arches}
           golang-guestfs  Go language bindings
%endif
              lua-guestfs  Lua bindings
   ocaml-libguestfs-devel  OCaml bindings
         perl-Sys-Guestfs  Perl bindings
%if %{with php}
           php-libguestfs  PHP bindings
%endif
       python3-libguestfs  Python 3 bindings
          ruby-libguestfs  Ruby bindings
          libguestfs-vala  Vala language bindings

%package devel
Summary:        Development tools and libraries for %{name}
License:        LGPLv2+

Requires:       %{name}%{?_isa} = %{version}-%{release}
Requires:       %{name}-tools-c = %{version}-%{release}
Requires:       pkg-config
# For libguestfs-make-fixed-appliance.
Requires:       xz

%description devel
%{name}-devel contains development tools and libraries
for %{name}.

%package forensics
Summary:        Filesystem forensics support for %{name}
License:        LGPLv2+

Requires:       %{name}%{?_isa} = %{version}-%{release}

%description forensics
This adds filesystem forensics support to %{name}.  Install it if you
want to forensically analyze disk images using The Sleuth Kit.

%package gfs2
Summary:        GFS2 support for %{name}
License:        LGPLv2+

Requires:       %{name}%{?_isa} = %{version}-%{release}

%description gfs2
This adds GFS2 support to %{name}.  Install it if you want to process
disk images containing GFS2.Exiting due to strict setting

%package rescue
Summary:        Additional tools for virt-rescue
License:        LGPLv2+

Requires:       %{name}-tools-c = %{version}-%{release}

%description rescue
This adds additional tools to use inside the virt-rescue shell,
such as ssh, network utilities, editors and debugging utilities.

%package rsync
Summary:        rsync support for %{name}
License:        LGPLv2+

Requires:       %{name}%{?_isa} = %{version}-%{release}

%description rsync
This adds rsync support to %{name}.  Install it if you want to use
rsync to upload or download files into disk images.

%package xfs
Summary:        XFS support for %{name}
License:        LGPLv2+

Requires:       %{name}%{?_isa} = %{version}-%{release}

%description xfs
This adds XFS support to %{name}.  Install it if you want to process
disk images containing XFS.

%ifnarch aarch64
%package zfs
Summary:        ZFS support for %{name}
License:        LGPLv2+

Requires:       %{name}%{?_isa} = %{version}-%{release}

%description zfs
This adds ZFS support to %{name}.  Install it if you want to process
disk images containing ZFS.
%endif


%if %{with inspect-icons}
%package inspect-icons
Summary:        Additional dependencies for inspecting guest icons
License:        LGPLv2+

BuildArch:      noarch

Requires:       %{name} = %{version}-%{release}
Requires:       icoutils
Requires:       netpbm-progs

%description inspect-icons
%{name}-inspect-icons is a metapackage that pulls in additional
dependencies required by libguestfs to pull icons out of non-Linux
guests.  Install this package if you want libguestfs to be able to
inspect non-Linux guests and display icons from them.

The only reason this is a separate package is to avoid core libguestfs
having to depend on Perl.  See https://bugzilla.redhat.com/1194158
%endif


%package tools-c
Summary:        System administration tools for virtual machines
License:        GPLv2+

Requires:       %{_bindir}/hexedit
Requires:       %{_bindir}/less
Requires:       %{_bindir}/man
Requires:       %{_bindir}/vi
Requires:       %{name}%{?_isa} = %{version}-%{release}
Requires:       curl
# For virt-builder:
Requires:       gnupg2
Requires:       xz

Recommends:     libguestfs-xfs

# For virt-builder-repository:
Suggests:       osinfo-db
# For virt-edit and virt-customize:
Suggests:       perl

%description tools-c
This package contains miscellaneous system administrator command line
tools for virtual machines.

Note that you should install %{name}-tools (which pulls in
this package).  This package is only used directly when you want
to avoid dependencies on Perl.

%package tools
Summary:        System administration tools for virtual machines
License:        GPLv2+

BuildArch:      noarch

Requires:       %{name} = %{version}-%{release}
Requires:       %{name}-tools-c = %{version}-%{release}

%description tools
This package contains miscellaneous system administrator command line
tools for virtual machines.

Guestfish is the Filesystem Interactive SHell, for accessing and
modifying virtual machine disk images from the command line and shell
scripts.

The guestmount command lets you mount guest filesystems on the host
using FUSE and %{name}.

Virt-alignment-scan scans virtual machines looking for partition
alignment problems.

Virt-builder is a command line tool for rapidly making disk images
of popular free operating systems.

Virt-cat is a command line tool to display the contents of a file in a
virtual machine.

Virt-copy-in and virt-copy-out are command line tools for uploading
and downloading files and directories to and from virtual machines.

Virt-customize is a command line tool for customizing virtual machine
disk images.

Virt-df is a command line tool to display free space on virtual
machine filesystems.  Unlike other tools, it doesn’t just display the
amount of space allocated to a virtual machine, but can look inside
the virtual machine to see how much space is really being used.  It is
like the df(1) command, but for virtual machines, except that it also
works for Windows virtual machines.

Virt-diff shows the differences between virtual machines.

Virt-edit is a command line tool to edit the contents of a file in a
virtual machine.

Virt-filesystems is a command line tool to display the filesystems,
partitions, block devices, LVs, VGs and PVs found in a disk image
or virtual machine.  It replaces the deprecated programs
virt-list-filesystems and virt-list-partitions with a much more
capable tool.

Virt-format is a command line tool to erase and make blank disks.

Virt-get-kernel extracts a kernel/initrd from a disk image.

Virt-inspector examines a virtual machine and tries to determine the
version of the OS, the kernel version, what drivers are installed,
whether the virtual machine is fully virtualized (FV) or
para-virtualized (PV), what applications are installed and more.

Virt-log is a command line tool to display the log files from a
virtual machine.

Virt-ls is a command line tool to list out files in a virtual machine.

Virt-make-fs is a command line tool to build a filesystem out of
a collection of files or a tarball.

Virt-rescue provides a rescue shell for making interactive,
unstructured fixes to virtual machines.

Virt-resize can resize existing virtual machine disk images.

Virt-sparsify makes virtual machine disk images sparse (thin-provisioned).

Virt-sysprep lets you reset or unconfigure virtual machines in
preparation for cloning them.

Virt-tail follows (tails) a log file within a guest, like 'tail -f'.

Virt-tar-in and virt-tar-out are archive, backup and upload tools
for virtual machines.  These replace the deprecated program virt-tar.

Virt-win-reg lets you look at and modify the Windows Registry of
Windows virtual machines.

%package -n virt-dib
Summary:        Safe and secure diskimage-builder replacement
License:        GPLv2+

Requires:       %{name}%{?_isa} = %{version}-%{release}

%description -n virt-dib
Virt-dib is a safe and secure alternative to the OpenStack
diskimage-builder command.  It is compatible with most
diskimage-builder elements.

%package bash-completion
Summary:        Bash tab-completion scripts for %{name} tools
License:        LGPLv2+

BuildArch:      noarch

Requires:       %{name}-tools-c = %{version}-%{release}
Requires:       bash-completion >= 2.0

%description bash-completion
Install this package if you want intelligent bash tab-completion
for guestfish, guestmount and various virt-* tools.

%package -n ocaml-%{name}
Summary:        OCaml bindings for %{name}
License:        LGPLv2+

Requires:       %{name}%{?_isa} = %{version}-%{release}

%description -n ocaml-%{name}
ocaml-%{name} contains OCaml bindings for %{name}.

This is for toplevel and scripting access only.  To compile OCaml
programs which use %{name} you will also need ocaml-%{name}-devel.

%package -n ocaml-%{name}-devel
Summary:        OCaml bindings for %{name}
License:        LGPLv2+

Requires:       ocaml-%{name}%{?_isa} = %{version}-%{release}

%description -n ocaml-%{name}-devel
ocaml-%{name}-devel contains development libraries
required to use the OCaml bindings for %{name}.

%package -n perl-Sys-Guestfs
Summary:        Perl bindings for %{name} (Sys::Guestfs)
License:        LGPLv2+

Requires:       %{name}%{?_isa} = %{version}-%{release}
Requires:       perl(:MODULE_COMPAT_%(eval "`perl -V:version`"; echo $version))

%description -n perl-Sys-Guestfs
perl-Sys-Guestfs contains Perl bindings for %{name} (Sys::Guestfs).

%package -n python3-%{name}
%{?python_provide:%python_provide python3-%{name}}
Summary:        Python 3 bindings for %{name}
License:        LGPLv2+

Requires:       %{name}%{?_isa} = %{version}-%{release}

%description -n python3-%{name}
python3-%{name} contains Python 3 bindings for %{name}.

%package -n ruby-%{name}
Summary:        Ruby bindings for %{name}
License:        LGPLv2+

Requires:       %{name}%{?_isa} = %{version}-%{release}
Requires:       ruby
Requires:       ruby(release)

Provides:       ruby(guestfs) = %{version}

%description -n ruby-%{name}
ruby-%{name} contains Ruby bindings for %{name}.

%if %{with php}
%package -n php-%{name}
Summary:        PHP bindings for %{name}
License:        LGPLv2+

Requires:       %{name}%{?_isa} = %{version}-%{release}
Requires:       php(api) = %{php_core_api}
Requires:       php(zend-abi) = %{php_zend_api}

%description -n php-%{name}
php-%{name} contains PHP bindings for %{name}.
%endif

%package -n lua-guestfs
Summary:        Lua bindings for %{name}
License:        LGPLv2+

Requires:       %{name}%{?_isa} = %{version}-%{release}
Requires:       lua

%description -n lua-guestfs
lua-guestfs contains Lua bindings for %{name}.

%package gobject
Summary:        GObject bindings for %{name}
License:        LGPLv2+

Requires:       %{name}%{?_isa} = %{version}-%{release}

%description gobject
%{name}-gobject contains GObject bindings for %{name}.

To develop software against these bindings, you need to install
%{name}-gobject-devel.

%package gobject-devel
Summary:        GObject bindings for %{name}
License:        LGPLv2+

Requires:       %{name}-gobject = %{version}-%{release}

%description gobject-devel
%{name}-gobject contains GObject bindings for %{name}.

This package is needed if you want to write software using the
GObject bindings.  It also contains GObject Introspection information.

%package vala
Summary:        Vala for %{name}
License:        LGPLv2+

Requires:       %{name}-devel%{?_isa} = %{version}-%{release}
Requires:       vala

%description vala
%{name}-vala contains GObject bindings for %{name}.

%ifarch %{golang_arches}
%package -n golang-guestfs
Summary:        Golang bindings for %{name}
License:        LGPLv2+

BuildArch:      noarch

Requires:       %{name} = %{version}-%{release}
Requires:       golang

Provides:       golang(libguestfs.org) = %{version}-%{release}

%description -n golang-guestfs
golang-%{name} contains Go language bindings for %{name}.
%endif

%if %{with man-pages}
%package man-pages-ja
Summary:        Japanese (ja) man pages for %{name}
License:        LGPLv2+

BuildArch:      noarch

Requires:       %{name} = %{version}-%{release}

%description man-pages-ja
%{name}-man-pages-ja contains Japanese (ja) man pages
for %{name}.

%package man-pages-uk
Summary:        Ukrainian (uk) man pages for %{name}
License:        LGPLv2+

BuildArch:      noarch

Requires:       %{name} = %{version}-%{release}

%description man-pages-uk
%{name}-man-pages-uk contains Ukrainian (uk) man pages
for %{name}.
%endif

%prep
%autosetup -p1

%if 0%{patches_touch_autotools}
autoreconf -i
%endif

# For sVirt to work, the local temporary directory we use in the tests
# must be labelled the same way as /tmp.  This doesn't work if either
# the directory is on NFS (no SELinux labels) or if SELinux is
# disabled, hence the tests.
if [ "$(stat -f -L -c %T .)" != "nfs" ] && \
   [ "$(getenforce | tr '[A-Z]' '[a-z]')" != "disabled" ]; then
    chcon --reference=/tmp tmp
fi

# Replace developer-centric README that ships with libguestfs, with
# our replacement file.
mv README README.orig
sed 's/@VERSION@/%{version}/g' < %{SOURCE4} > README

# Re-enable upstream cache and local repos
mkdir -pv %{_sysconfdir}/yum.repos.d
cp %{SOURCE9} %{_sysconfdir}/yum.repos.d/allrepos.repo

# Download appliance, since our chroot TDNF config does not have `keepcache=1`
# Must keep in sync with BRs under "Build requirements for the appliance"
# Download to
mkdir -pv %{_var}/cache/tdnf
tdnf install --downloadonly -y --disablerepo=* \
  --enablerepo=local-repo \
  --enablerepo=upstream-cache-repo \
  --enablerepo=toolchain-repo \
  --alldeps --downloaddir %{_var}/cache/tdnf \
    acl \
    attr \
    augeas-libs \
    bash \
    binutils \
    btrfs-progs \
    bzip2 \
    coreutils \
    cpio \
    cryptsetup \
    curl \
    dhclient \
    diffutils \
    dosfstools \
    e2fsprogs \
    file \
    findutils \
    gawk \
    gdisk \
    genisoimage \
    gfs2-utils \
    grep \
    gzip \
    hivex \
    iproute \
    iputils \
    kernel \
    kmod \
    kpartx \
    less \
    libcap \
    libldm \
    libselinux \
    libxml2 \
    lsof \
    lsscsi \
    lvm2 \
    lzop \
    mdadm \
    ntfs-3g ntfsprogs \
    ntfs-3g-system-compression \
    openssh-clients \
    parted \
    pciutils \
    pcre \
    policycoreutils \
    procps \
    psmisc \
    qemu-img \
    rsync \
    scrub \
    sed \
    sleuthkit \
    squashfs-tools \
    strace \
%ifarch x86_64
    syslinux \
    syslinux-devel \
%endif
    systemd \
    tar \
    udev \
    util-linux \
    vim \
    which \
    xfsprogs \
    xz \
    yajl \
    zerofree \
%ifnarch aarch64
    zfs-fuse \
%endif


mkdir cachedir repo
find %{_var}/cache/tdnf -type f -name '*.rpm' -print0 | \
  xargs -0 -n 1 cp -t repo
createrepo_c repo
sed -e "s|@PWD@|$(pwd)|" %{SOURCE6} > yum.conf

%build
# "--with-distro=REDHAT" is used to indicate Mariner is "Fedora-like" in package naming
%configure \
  PYTHON=python3 \
  --with-default-backend=libvirt \
  --with-distro=REDHAT \
  --with-extra="release=%{release},libvirt" \
  --with-qemu="qemu-system-%{_build_arch} qemu" \
  --with-supermin-packager-config=$(pwd)/yum.conf \
%if %{without php}
  --disable-php \
%endif
%ifnarch %{golang_arches}
  --disable-golang \
%endif
  --without-java \
%if %{without appliances}
  --enable-appliance=no \
%endif
  --disable-erlang

# Building index-parse.c by hand works around a race condition in the
# autotools cruft, where two or more copies of yacc race with each
# other, resulting in a corrupted file.
#
# 'INSTALLDIRS' ensures that Perl and Ruby libs are installed in the
# vendor dir, not the site dir.
make -j1 -C builder index-parse.c
make V=1 INSTALLDIRS=vendor %{?_smp_mflags}

%ifarch %{test_arches}
%check
export LIBGUESTFS_DEBUG=1
export LIBGUESTFS_TRACE=1
export LIBVIRT_DEBUG=1

if ! make quickcheck QUICKCHECK_TEST_TOOL_ARGS="-t 1200"; then
    cat $HOME/.cache/libvirt/qemu/log/* && false
fi
%endif

%install
# This file is creeping over 1 MB uncompressed, and since it is
# included in the -devel subpackage, compress it to reduce
# installation size.
gzip -9 ChangeLog

# supermin prepare does not detect configuration files for Mariner, so create
# our own base tarball out of the root filesystem RPM
mkdir -pv mariner-filesystem
pushd mariner-filesystem
rpm2cpio %{_var}/cache/tdnf/filesystem*.rpm | cpio -id
popd
tar -czvf base.tar.gz mariner-filesystem
mv base.tar.gz appliance/supermin.d/

# 'INSTALLDIRS' ensures that Perl and Ruby libs are installed in the
# vendor dir, not the site dir.
make DESTDIR=%{buildroot} INSTALLDIRS=vendor install

# Delete static libraries.
rm $( find %{buildroot} -name '*.a' | grep -v /ocaml/ )

# Delete libtool files.
find %{buildroot} -type f -name "*.la" -delete -print

# Delete some bogus Perl files.
find %{buildroot} -name perllocal.pod -delete
find %{buildroot} -name .packlist -delete
find %{buildroot} -name '*.bs' -delete
find %{buildroot} -name 'bindtests.pl' -delete

%if %{with appliances}
# Remove obsolete binaries (RHBZ#1213298).
rm %{buildroot}%{_bindir}/virt-list-filesystems
rm %{buildroot}%{_bindir}/virt-list-partitions
rm %{buildroot}%{_bindir}/virt-tar
rm %{buildroot}%{_mandir}/man1/virt-list-filesystems.1*
rm %{buildroot}%{_mandir}/man1/virt-list-partitions.1*
rm %{buildroot}%{_mandir}/man1/virt-tar.1*
%endif

# golang: Ignore what libguestfs upstream installs, and just copy the
# source files to %%{_datadir}/gocode/src.
%ifarch %{golang_arches}
rm -r %{buildroot}%{_libdir}/golang
mkdir -p %{buildroot}%{_datadir}/gocode/src
cp -a golang/src/libguestfs.org %{buildroot}%{_datadir}/gocode/src
%endif

# Move installed documentation back to the source directory so
# we can install it using a %%doc rule.
mv %{buildroot}%{_docdir}/libguestfs installed-docs
gzip --best installed-docs/*.xml

%if %{with appliances}
# Split up the monolithic packages file in the supermin appliance so
# we can install dependencies in subpackages.
pushd %{buildroot}%{_libdir}/guestfs/supermin.d

function move_to
{
    if ! grep -Esq "^$1$" packages; then
        echo "move_to $1: package name not found in packages file"
        exit 1
    fi
    grep -Ev "^$1$" < packages > packages-t
    mv packages-t packages
    echo "$1" >> "$2"
}

move_to curl            zz-packages-dib
move_to kpartx          zz-packages-dib
move_to qemu-img        zz-packages-dib
move_to which           zz-packages-dib
move_to sleuthkit       zz-packages-forensics
move_to gfs2-utils      zz-packages-gfs2
move_to iputils         zz-packages-rescue
move_to lsof            zz-packages-rescue
move_to openssh-clients zz-packages-rescue
move_to pciutils        zz-packages-rescue
move_to strace          zz-packages-rescue
move_to vim             zz-packages-rescue
move_to rsync           zz-packages-rsync
move_to xfsprogs        zz-packages-xfs
%ifnarch aarch64
move_to zfs-fuse        zz-packages-zfs
%endif

popd
%endif

%if %{with appliances}
# If there is a bogus dependency on kernel-*, rename it to 'kernel'
# instead.  This can happen for various reasons:
# - DNF picks kernel-debug instead of kernel.
# - Version of kernel-rt in brew > version of kernel.
# On all known architectures, depending on 'kernel' should
# mean "we need a kernel".
pushd %{buildroot}%{_libdir}/guestfs/supermin.d
sed -i 's/^kernel-.*/kernel/' packages
popd
%endif

# Guestfish colour prompts.
mkdir -p %{buildroot}%{_sysconfdir}/profile.d
install -m 0644 %{SOURCE5} %{buildroot}%{_sysconfdir}/profile.d

# Remove the .gitignore file from ocaml/html which will be copied to docdir.
rm ocaml/html/.gitignore

# Find locale files.
%find_lang %{name}

%files -f %{name}.lang
%license COPYING COPYING.LIB
%doc README
%{_bindir}/libguestfs-test-tool
%if %{with appliances}
%{_libdir}/guestfs/
%exclude %{_libdir}/guestfs/supermin.d/zz-packages-*
%endif
%{_libdir}/libguestfs.so.*
%{_mandir}/man1/guestfs-faq.1*
%{_mandir}/man1/guestfs-performance.1*
%{_mandir}/man1/guestfs-recipes.1*
%{_mandir}/man1/guestfs-release-notes-1*.1*
%{_mandir}/man1/guestfs-release-notes-historical.1*
%{_mandir}/man1/guestfs-security.1*
%{_mandir}/man1/libguestfs-test-tool.1*

%files devel
%doc AUTHORS BUGS ChangeLog.gz HACKING TODO README
%doc examples/*.c
%doc installed-docs/*
%{_libdir}/libguestfs.so
%if %{with appliances}
%{_sbindir}/libguestfs-make-fixed-appliance
%{_mandir}/man1/libguestfs-make-fixed-appliance.1*
%endif
%{_mandir}/man1/guestfs-building.1*
%{_mandir}/man1/guestfs-hacking.1*
%{_mandir}/man1/guestfs-internals.1*
%{_mandir}/man1/guestfs-testing.1*
%{_mandir}/man3/guestfs.3*
%{_mandir}/man3/guestfs-examples.3*
%{_mandir}/man3/libguestfs.3*
%{_includedir}/guestfs.h
%{_libdir}/pkgconfig/libguestfs.pc

%if %{with appliances}
%files forensics
%{_libdir}/guestfs/supermin.d/zz-packages-forensics

%files gfs2
%{_libdir}/guestfs/supermin.d/zz-packages-gfs2

%files rsync
%{_libdir}/guestfs/supermin.d/zz-packages-rsync

%files rescue
%{_libdir}/guestfs/supermin.d/zz-packages-rescue

%files xfs
%{_libdir}/guestfs/supermin.d/zz-packages-xfs

%ifnarch aarch64
%files zfs
%{_libdir}/guestfs/supermin.d/zz-packages-zfs
%endif

%endif

%if %{with inspect-icons}
%files inspect-icons
# no files
%endif

%files tools-c
%doc README
%config(noreplace) %{_sysconfdir}/libguestfs-tools.conf
%{_sysconfdir}/virt-builder
%dir %{_sysconfdir}/xdg/virt-builder
%dir %{_sysconfdir}/xdg/virt-builder/repos.d
%config %{_sysconfdir}/xdg/virt-builder/repos.d/*
%config %{_sysconfdir}/profile.d/guestfish.sh
%{_mandir}/man5/libguestfs-tools.conf.5*
%{_bindir}/guestfish
%{_mandir}/man1/guestfish.1*
%{_bindir}/guestmount
%{_mandir}/man1/guestmount.1*
%{_bindir}/guestunmount
%{_mandir}/man1/guestunmount.1*
%{_bindir}/virt-alignment-scan
%{_mandir}/man1/virt-alignment-scan.1*
%{_bindir}/virt-builder
%{_mandir}/man1/virt-builder.1*
%{_bindir}/virt-builder-repository
%{_mandir}/man1/virt-builder-repository.1*
%{_bindir}/virt-cat
%{_mandir}/man1/virt-cat.1*
%{_bindir}/virt-copy-in
%{_mandir}/man1/virt-copy-in.1*
%{_bindir}/virt-copy-out
%{_mandir}/man1/virt-copy-out.1*
%{_bindir}/virt-customize
%{_mandir}/man1/virt-customize.1*
%{_bindir}/virt-df
%{_mandir}/man1/virt-df.1*
%{_bindir}/virt-diff
%{_mandir}/man1/virt-diff.1*
%{_bindir}/virt-edit
%{_mandir}/man1/virt-edit.1*
%{_bindir}/virt-filesystems
%{_mandir}/man1/virt-filesystems.1*
%{_bindir}/virt-format
%{_mandir}/man1/virt-format.1*
%{_bindir}/virt-get-kernel
%{_mandir}/man1/virt-get-kernel.1*
%{_bindir}/virt-index-validate
%{_mandir}/man1/virt-index-validate.1*
%{_bindir}/virt-inspector
%{_mandir}/man1/virt-inspector.1*
%{_bindir}/virt-log
%{_mandir}/man1/virt-log.1*
%{_bindir}/virt-ls
%{_mandir}/man1/virt-ls.1*
%{_bindir}/virt-make-fs
%{_mandir}/man1/virt-make-fs.1*
%{_bindir}/virt-rescue
%{_mandir}/man1/virt-rescue.1*
%{_bindir}/virt-resize
%{_mandir}/man1/virt-resize.1*
%{_bindir}/virt-sparsify
%{_mandir}/man1/virt-sparsify.1*
%{_bindir}/virt-sysprep
%{_mandir}/man1/virt-sysprep.1*
%{_bindir}/virt-tail
%{_mandir}/man1/virt-tail.1*
%{_bindir}/virt-tar-in
%{_mandir}/man1/virt-tar-in.1*
%{_bindir}/virt-tar-out
%{_mandir}/man1/virt-tar-out.1*

%if %{with appliances}
%files tools
%doc README
%{_bindir}/virt-win-reg
%{_mandir}/man1/virt-win-reg.1*
%endif

%files -n virt-dib
%doc README
%{_bindir}/virt-dib
%{_mandir}/man1/virt-dib.1*
%if %{with appliances}
%{_libdir}/guestfs/supermin.d/zz-packages-dib
%endif

%files bash-completion
%dir %{_datadir}/bash-completion/completions
%{_datadir}/bash-completion/completions/guestfish
%{_datadir}/bash-completion/completions/guestmount
%{_datadir}/bash-completion/completions/guestunmount
%{_datadir}/bash-completion/completions/libguestfs-test-tool
%{_datadir}/bash-completion/completions/virt-*

%files -n ocaml-%{name}
%{_libdir}/ocaml/guestfs
%exclude %{_libdir}/ocaml/guestfs/*.a
%exclude %{_libdir}/ocaml/guestfs/*.cmxa
%exclude %{_libdir}/ocaml/guestfs/*.cmx
%exclude %{_libdir}/ocaml/guestfs/*.mli
%{_libdir}/ocaml/stublibs/dllmlguestfs.so
%{_libdir}/ocaml/stublibs/dllmlguestfs.so.owner

%files -n ocaml-%{name}-devel
%doc ocaml/examples/*.ml ocaml/html
%{_libdir}/ocaml/guestfs/*.a
%{_libdir}/ocaml/guestfs/*.cmxa
%{_libdir}/ocaml/guestfs/*.cmx
%{_libdir}/ocaml/guestfs/*.mli
%{_mandir}/man3/guestfs-ocaml.3*

%files -n perl-Sys-Guestfs
%doc perl/examples/*.pl
%{perl_vendorarch}/*
%{_mandir}/man3/Sys::Guestfs.3pm*
%{_mandir}/man3/guestfs-perl.3*

%files -n python3-%{name}
%doc python/examples/*.py
%{python3_sitearch}/libguestfsmod*.so
%{python3_sitearch}/guestfs.py
%{python3_sitearch}/__pycache__/guestfs*.py*
%{_mandir}/man3/guestfs-python.3*

%files -n ruby-%{name}
%doc ruby/examples/*.rb
%doc ruby/doc/site/*
%{ruby_vendorlibdir}/guestfs.rb
%{ruby_vendorarchdir}/_guestfs.so
%{_mandir}/man3/guestfs-ruby.3*

%if %{with php}
%files -n php-%{name}
%doc php/README-PHP
%dir %{_sysconfdir}/php.d
%{_sysconfdir}/php.d/guestfs_php.ini
%{_libdir}/php/modules/guestfs_php.so
%endif

%files -n lua-guestfs
%doc lua/examples/*.lua
%license lua/examples/LICENSE
%{_libdir}/lua/*/guestfs.so
%{_mandir}/man3/guestfs-lua.3*

%files gobject
%{_libdir}/libguestfs-gobject-1.0.so.0*
%{_libdir}/girepository-1.0/Guestfs-1.0.typelib

%files gobject-devel
%{_libdir}/libguestfs-gobject-1.0.so
%{_includedir}/guestfs-gobject.h
%dir %{_includedir}/guestfs-gobject
%{_includedir}/guestfs-gobject/*.h
%{_datadir}/gir-1.0/Guestfs-1.0.gir
%{_libdir}/pkgconfig/libguestfs-gobject-1.0.pc
%{_mandir}/man3/guestfs-gobject.3*

%files vala
%{_datadir}/vala/vapi/libguestfs-gobject-1.0.deps
%{_datadir}/vala/vapi/libguestfs-gobject-1.0.vapi

%ifarch %{golang_arches}
%files -n golang-guestfs
%doc golang/examples/*.go
%license golang/examples/LICENSE
%{_datadir}/gocode/src/libguestfs.org
%{_mandir}/man3/guestfs-golang.3*
%endif

%if %{with man-pages}
%files man-pages-ja
%lang(ja) %{_mandir}/ja/man1/*.1*
%lang(ja) %{_mandir}/ja/man3/*.3*
%lang(ja) %{_mandir}/ja/man5/*.5*

%files man-pages-uk
%lang(uk) %{_mandir}/uk/man1/*.1*
%lang(uk) %{_mandir}/uk/man3/*.3*
%lang(uk) %{_mandir}/uk/man5/*.5*
%endif

%changelog
<<<<<<< HEAD
=======
* Wed Oct 11 2023 Minghe Ren <mingheren@microsoft.com> - 1.44.0-18
- Bump release to rebuild against glibc 2.35-6

>>>>>>> e4722c9f
* Tue Oct 10 2023 Dan Streetman <ddstreet@ieee.org> - 1.44.0-17
- Bump release to rebuild with updated version of Go.

* Tue Oct 03 2023 Mandeep Plaha <mandeepplaha@microsoft.com> - 1.44.0-16
- Bump release to rebuild against glibc 2.35-5

* Wed Sep 20 2023 Jon Slobodzian <joslobo@microsoft.com> - 1.44.0-15
- Recompile with stack-protection fixed gcc version (CVE-2023-4039)

* Fri Sep 15 2023 Andrew Phelps <anphel@microsoft.com> - 1.44.0-14
- Enable toolchain-repo with tdnf download command to fix build break

* Wed Jul 05 2023 Andrew Phelps <anphel@microsoft.com> - 1.44.0-13
- Bump release to rebuild against glibc 2.35-4

* Wed Apr 12 2023 Sam Meluch <sammeluch@microsoft.com> - 1.44.0-12
- Update tdnf download to tdnf install --downloadonly

* Fri Dec 16 2022 Daniel McIlvaney <damcilva@microsoft.com> - 1.44.0-11
- Bump release to rebuild with go 1.18.8 with patch for CVE-2022-41717

* Tue Nov 01 2022 Olivia Crain <oliviacrain@microsoft.com> - 1.44.0-10
- Bump release to rebuild with go 1.18.8

* Tue Sep 13 2022 Andy Caldwell <andycaldwell@microsoft.com> - 1.44.0-9
- Rebuilt for glibc-static 2.35-3

* Thu Sep 01 2022 Andrew Phelps <anphel@microsoft.com> - 1.44.0-8
- Remove duplicate BR on qemu-img
- Change runtime requires from qemu-img binary to qemu-img package

* Mon Aug 22 2022 Olivia Crain <oliviacrain@microsoft.com> - 1.44.0-7
- Bump release to rebuild against Go 1.18.5

* Tue Apr 05 2022 Pawel Winogrodzki <pawelwi@microsoft.com> - 1.44.0-6
- License verified.
- Making BR on "po4a" conditional.
- Spec clean-up.

* Sat Feb 05 2022 Thomas Crain <thcrain@microsoft.com> - 1.44.0-5
- Add patch to fix UUID parsing with file >= 5.40
- Downgrade selinux-policy requirement to a recommendation without a version constraint
- Bump release number to 5

* Thu Jan 20 2022 Thomas Crain <thcrain@microsoft.com> - 1.44.0-3
- Remove Fedora-specific comments/macros
- Use TDNF to get build-cached RPMs
- Remove link to highjacked upstream bug tracker
- Conditionally include PHP deps (off by default)
- Patch ocaml support, RPM config support
- Disable inspect-icons support by default (we don't have ghostscript)
- Remove reiserfs, nilfs, jfs, hfsplus, ufs completely
- Replace perl(Locale::TextDomain) BR with actual provider perl-libintl-perl
- License verified

* Thu Sep 30 2021 Thomas Crain <thcrain@microsoft.com> - 1.44.0-2
- Initial CBL-Mariner import from Fedora 33 (license: MIT).
- Remove epoch
- Temporarily disable appliance building
- Remove RHEL-specifics

* Wed Jan 06 2021 Richard W.M. Jones <rjones@redhat.com> - 1:1.44.0-1
- New upstream stable version 1.44.0.

* Sat Sep 26 2020 Richard W.M. Jones <rjones@redhat.com> - 1:1.43.2-2
- Rebuild for OCaml 4.11.1 in Fedora 33.

* Mon Sep 21 2020 Richard W.M. Jones <rjones@redhat.com> - 1:1.43.2-1
- New upstream version 1.43.2.
- Replace libvirt-daemon-qemu with libvirt-daemon-kvm.

* Wed Sep 02 2020 Richard W.M. Jones <rjones@redhat.com> - 1:1.43.1-7.1
- Bump release and rebuild.

* Tue Sep 01 2020 Richard W.M. Jones <rjones@redhat.com> - 1:1.43.1-7
- OCaml 4.11.1 rebuild

* Fri Aug 21 2020 Richard W.M. Jones <rjones@redhat.com> - 1:1.43.1-6
- OCaml 4.11.0 rebuild

* Mon Aug 10 2020 Merlin Mathesius <mmathesi@redhat.com> - 1.43.1-5
- Use ExclusiveArch: %%{kernel_arches}

* Fri Jul 31 2020 Richard W.M. Jones <rjones@redhat.com> - 1:1.43.1-4
- Disable then reenable LTO.
  https://lists.fedoraproject.org/archives/list/devel@lists.fedoraproject.org/thread/ULGH5JYL7MHKDKTINJLOEN2QG6LOHWH7/

* Tue Jul 28 2020 Fedora Release Engineering <releng@fedoraproject.org> - 1:1.43.1-2
- Rebuilt for https://fedoraproject.org/wiki/Fedora_33_Mass_Rebuild

* Mon Jul  6 2020 Richard W.M. Jones <rjones@redhat.com> - 1:1.43.1-1
- New development branch 1.43.
- Remove upstream patches.

* Thu Jun 25 2020 Jitka Plesnikova <jplesnik@redhat.com> - 1:1.42.0-8
- Perl 5.32 rebuild

* Tue May 26 2020 Miro Hrončok <mhroncok@redhat.com> - 1:1.42.0-7
- Rebuilt for Python 3.9

* Wed May 06 2020 Richard W.M. Jones <rjones@redhat.com> - 1:1.42.0-6
- Fix path to libguestfs appliance.

* Thu Apr 16 2020 Richard W.M. Jones <rjones@redhat.com> - 1:1.42.0-3
- Bump and rebuild to fix broken OCaml deps.

* Thu Mar 12 2020 Richard W.M. Jones <rjones@redhat.com> - 1:1.42.1-1
- Enable NTFS-3g system compression.

* Mon Mar 09 2020 Richard W.M. Jones <rjones@redhat.com> - 1:1.42.0-1
- New upstream stable version 1.42.0.
- Drop the benchmarking subpackage: moved to a new package upstream.
- Enable Vala bindings.

* Thu Feb 27 2020 Richard W.M. Jones <rjones@redhat.com> - 1:1.41.8-9
- OCaml 4.10.0 final.

* Wed Jan 29 2020 Fedora Release Engineering <releng@fedoraproject.org> - 1:1.41.8-8
- Rebuilt for https://fedoraproject.org/wiki/Fedora_32_Mass_Rebuild

* Mon Jan 20 2020 Vít Ondruch <vondruch@redhat.com> - 1:1.41.8-7
- Another rebuild against Ruby 2.7.

* Sun Jan 19 2020 Richard W.M. Jones <rjones@redhat.com> - 1:1.41.8-5
- OCaml 4.10.0+beta1 rebuild.

* Sat Jan 18 2020 Mamoru TASAKA <mtasaka@fedoraproject.org> - 1:1.41.8-4
- F-32: rebuild against ruby27

* Fri Dec 06 2019 Richard W.M. Jones <rjones@redhat.com> - 1:1.41.8-3
- OCaml 4.09.0 (final) rebuild.

* Wed Nov 27 2019 Richard W.M. Jones <rjones@redhat.com> - 1:1.41.8-2
- Use gpgverify macro instead of explicit gpgv2 command.

* Tue Nov 19 2019 Richard W.M. Jones <rjones@redhat.com> - 1:1.41.8-1
- New upstream version 1.41.8.
- virt-v2v is now in a separate project.
- Drop erlang bindings.

* Fri Oct 11 2019 Richard W.M. Jones <rjones@redhat.com> - 1:1.41.5-1
- New upstream version 1.41.5.

* Fri Oct 04 2019 Remi Collet <remi@remirepo.net> - 1:1.41.4-2
- rebuild for https://fedoraproject.org/wiki/Changes/php74

* Tue Sep 17 2019 Pino Toscano <ptoscano@redhat.com> - 1:1.41.4-2
- Drop virt-p2v (virt-p2v-maker subpackage), which is now built from
  its own source.

* Mon Sep 02 2019 Richard W.M. Jones <rjones@redhat.com> - 1:1.41.4-1
- New upstream version 1.41.4.

* Mon Aug 19 2019 Miro Hrončok <mhroncok@redhat.com> - 1:1.40.2-10
- Rebuilt for Python 3.8

* Fri Aug 16 2019 Richard W.M. Jones <rjones@redhat.com> - 1:1.40.2-9
- OCaml 4.08.1 (final) rebuild.

* Thu Aug 01 2019 Richard W.M. Jones <rjones@redhat.com> - 1:1.40.2-8
- OCaml 4.08.1 (rc2) rebuild.

* Thu Jul 25 2019 Fedora Release Engineering <releng@fedoraproject.org> - 1:1.40.2-7
- Rebuilt for https://fedoraproject.org/wiki/Fedora_31_Mass_Rebuild
- Disable the package entirely on i686 because there is no kernel
  https://fedoraproject.org/wiki/Changes/Stop_Building_i686_Kernels

* Fri May 31 2019 Jitka Plesnikova <jplesnik@redhat.com> - 1:1.40.2-6
- Perl 5.30 rebuild

* Fri May 31 2019 Richard W.M. Jones <rjones@redhat.com> - 1:1.40.2-5
- Add proposed patch for Python 3.8 (RHBZ#1705482).

* Mon Mar 18 2019 Richard W.M. Jones <rjones@redhat.com> - 1:1.40.2-4
- Remove Java bindings.
  https://lists.fedoraproject.org/archives/list/devel@lists.fedoraproject.org/thread/CW4XMOIKMNRRPAZ4H2ER7VPBY6YV2ODL/#YHTZ7IGVTKPWCBOY5C6UW7BMX7F35R5Q

* Thu Mar 07 2019 Richard W.M. Jones <rjones@redhat.com> - 1:1.40.2-3
- Remove Python 2 bindings completely.
  https://fedoraproject.org/wiki/Changes/Mass_Python_2_Package_Removal

* Sun Feb 17 2019 Igor Gnatenko <ignatenkobrain@fedoraproject.org> - 1:1.40.2-2
- Rebuild for readline 8.0

* Fri Feb 08 2019 Richard W.M. Jones <rjones@redhat.com> - 1:1.40.2-1
- New upstream version 1.40.2.

* Fri Feb 01 2019 Fedora Release Engineering <releng@fedoraproject.org> - 1:1.40.1-5
- Rebuilt for https://fedoraproject.org/wiki/Fedora_30_Mass_Rebuild

* Tue Jan 22 2019 Mamoru TASAKA <mtasaka@fedoraproject.org> - 1:1.40.1-4
- F-30: rebuild against ruby26

* Mon Jan 21 2019 David Abdurachmanov <david.abdurachmanov@gmail.com> - 1:1.40.1-3
- Disable ZFS for RISC-V (riscv64)

* Thu Jan 17 2019 Richard W.M. Jones <rjones@redhat.com> - 1:1.40.1-2
- nbdkit Python3 plugin is called "python3" in Fedora, adjust configure line.

* Thu Jan 17 2019 Richard W.M. Jones <rjones@redhat.com> - 1:1.40.1-1
- New upstream version 1.40.1.
- Remove patch which is now upstream.
- Add new virt-v2v man pages.

* Mon Jan 14 2019 Björn Esser <besser82@fedoraproject.org> - 1:1.39.11-4
- Rebuilt for libcrypt.so.2 (#1666033)

* Tue Jan 08 2019 Richard W.M. Jones <rjones@redhat.com> - 1:1.39.11-3
- Small fix for qemu behaviour (RHBZ#1664318).

* Fri Oct 12 2018 Richard W.M. Jones <rjones@redhat.com> - 1:1.39.11-2
- lib: Add Recommends for libvirt-daemon-config-network so that networking
  works out of the box.

* Sat Sep 22 2018 Richard W.M. Jones <rjones@redhat.com> - 1:1.39.11-1
- New upstream version 1.39.11.

* Fri Sep 21 2018 Richard W.M. Jones <rjones@redhat.com> - 1:1.39.10-1
- New upstream version 1.39.10.

* Fri Aug 31 2018 Richard W.M. Jones <rjones@redhat.com> - 1:1.39.9-1
- New upstream version 1.39.9.

* Fri Jul 27 2018 Richard W.M. Jones <rjones@redhat.com> - 1:1.39.8-1
- New upstream version 1.39.8.

* Thu Jul 26 2018 Richard W.M. Jones <rjones@redhat.com> - 1:1.39.7-3
- v2v: Recommends nbdkit-plugin-vddk for -it vddk mode.

* Tue Jul 24 2018 Richard W.M. Jones <rjones@redhat.com> - 1:1.39.7-2
- Rebuild for unannounced soname bump in libconfig.

* Sat Jul 14 2018 Richard W.M. Jones <rjones@redhat.com> - 1:1.39.7-1
- New upstream version 1.39.7.
- v2v/TODO was removed upstream.

* Fri Jul 13 2018 Richard W.M. Jones <rjones@redhat.com> - 1:1.39.6-10
- v2v: Recommends nbdkit and the Python 3 plugin.

* Fri Jul 13 2018 Fedora Release Engineering <releng@fedoraproject.org> - 1:1.39.6-8
- Rebuilt for https://fedoraproject.org/wiki/Fedora_29_Mass_Rebuild

* Wed Jul 11 2018 Richard W.M. Jones <rjones@redhat.com> - 1:1.39.6-7
- OCaml 4.07.0 (final) rebuild.

* Tue Jul 10 2018 Richard W.M. Jones <rjones@redhat.com> - 1:1.39.6-6
- Update PHP dependencies.

* Thu Jul 05 2018 Richard W.M. Jones <rjones@redhat.com> - 1:1.39.6-5
- Remove ldconfig
  https://lists.fedoraproject.org/archives/list/devel@lists.fedoraproject.org/thread/SU3LJVDZ7LUSJGZR5MS72BMRAFP3PQQL/
- BR on python-unversioned-command
  https://fedoraproject.org/wiki/Changes/Move_usr_bin_python_into_separate_package

* Tue Jul 03 2018 Petr Pisar <ppisar@redhat.com> - 1:1.39.6-4
- Perl 5.28 rebuild

* Mon Jul 02 2018 Miro Hrončok <mhroncok@redhat.com> - 1:1.39.6-3
- Rebuilt for Python 3.7

* Fri Jun 29 2018 Jitka Plesnikova <jplesnik@redhat.com> - 1:1.39.6-2
- Perl 5.28 rebuild

* Fri Jun 29 2018 Richard W.M. Jones <rjones@redhat.com> - 1:1.39.6-1
- New upstream version 1.39.6.
- Add new bash-completion script for libguestfs-test-tool.

* Wed Jun 20 2018 Richard W.M. Jones <rjones@redhat.com> - 1:1.39.5-5
- Bump release and rebuild.

* Wed Jun 20 2018 Richard W.M. Jones <rjones@redhat.com> - 1:1.39.5-4
- Bump release and rebuild.

* Wed Jun 20 2018 Richard W.M. Jones <rjones@redhat.com> - 1:1.39.5-3
- OCaml 4.07.0-rc1 rebuild.

* Tue Jun 19 2018 Miro Hrončok <mhroncok@redhat.com> - 1:1.39.5-2
- Rebuilt for Python 3.7

* Wed May 23 2018 Richard W.M. Jones <rjones@redhat.com> - 1:1.39.5-1
- New upstream version 1.39.5.

* Wed May 02 2018 Richard W.M. Jones <rjones@redhat.com> - 1:1.39.4-1
- New upstream version 1.39.4.

* Sun Apr 22 2018 Richard W.M. Jones <rjones@redhat.com> - 1:1.39.3-1
- New upstream version 1.39.3.
- Remove upstream patch.

* Tue Apr 10 2018 Iryna Shcherbina <shcherbina.iryna@gmail.com> - 1:1.39.2-3
- Update Python 2 dependency declarations to new packaging standards
  (See https://fedoraproject.org/wiki/FinalizingFedoraSwitchtoPython3)

* Thu Mar 29 2018 Richard W.M. Jones <rjones@redhat.com> - 1:1.39.2-2
- Add patch to fix detection of qemu mandatory locking.

* Thu Mar 29 2018 Richard W.M. Jones <rjones@redhat.com> - 1:1.39.2-1
- New upstream version 1.39.2.

* Tue Mar 13 2018 Richard W.M. Jones <rjones@redhat.com> - 1:1.39.1-1
- New upstream version 1.39.1.

* Fri Feb 09 2018 Richard W.M. Jones <rjones@redhat.com> - 1:1.38.0-1
- New upstream version 1.38.0.
- Enable tarball signing since we are on a stable branch.
- Fix Source URLs.

* Tue Feb 06 2018 Richard W.M. Jones <rjones@redhat.com> - 1:1.37.37-1
- New upstream version 1.37.37.

* Thu Jan 25 2018 Richard W.M. Jones <rjones@redhat.com> - 1:1.37.36-1
- New upstream version 1.37.36.
- Unbreak the linker.

* Sat Jan 20 2018 Björn Esser <besser82@fedoraproject.org> - 1:1.37.35-3
- Rebuilt for switch to libxcrypt

* Thu Jan 11 2018 Richard W.M. Jones <rjones@redhat.com> - 1:1.37.35-2
- Add BR rpcgen, libtirpc-devel and rebuild against updated Ruby.

* Sun Dec 10 2017 Richard W.M. Jones <rjones@redhat.com> - 1:1.37.35-1
- New upstream version 1.37.35.
- Remove upstream patches.
- Add virt-builder-repository and man page.

* Thu Dec  7 2017 Richard W.M. Jones <rjones@redhat.com> - 1:1.37.34-4
- Remove <shareable/> for libvirt >= 3.10.

* Sun Dec  3 2017 Richard W.M. Jones <rjones@redhat.com> - 1:1.37.34-3
- Fix locking on NBD drives.

* Fri Nov 17 2017 Richard W.M. Jones <rjones@redhat.com> - 1:1.37.34-2
- OCaml 4.06.0 rebuild.

* Fri Nov 17 2017 Richard W.M. Jones <rjones@redhat.com> - 1:1.37.34-1
- New upstream version 1.37.34.

* Thu Oct 19 2017 Richard W.M. Jones <rjones@redhat.com> - 1:1.37.31-1
- New upstream version 1.37.31.

* Tue Oct 10 2017 Richard W.M. Jones <rjones@redhat.com> - 1:1.37.29-1
- New upstream version 1.37.29.

* Thu Oct 05 2017 Richard W.M. Jones <rjones@redhat.com> - 1:1.37.28-2
- Add libguestfs-ufs (BSD) subpackage.

* Thu Sep 28 2017 Richard W.M. Jones <rjones@redhat.com> - 1:1.37.28-1
- New upstream version 1.37.28.

* Sat Sep 23 2017 Richard W.M. Jones <rjones@redhat.com> - 1:1.37.27-1
- New upstream version 1.37.27.

* Sun Sep 17 2017 Richard W.M. Jones <rjones@redhat.com> - 1:1.37.26-1
- New upstream version 1.37.26.

* Sat Sep 16 2017 Richard W.M. Jones <rjones@redhat.com> - 1:1.37.25-1
- New upstream version 1.37.25.

* Tue Sep 05 2017 Richard W.M. Jones <rjones@redhat.com> - 1:1.37.22-1
- New upstream version 1.37.22.

* Sat Aug 19 2017 Richard W.M. Jones <rjones@redhat.com> - 1:1.37.21-2
- Disable zfs subpackage on s390, s390x.

* Wed Aug 09 2017 Richard W.M. Jones <rjones@redhat.com> - 1:1.37.21-1
- New upstream version 1.37.21.

* Tue Aug 08 2017 Richard W.M. Jones <rjones@redhat.com> - 1:1.37.20-2
- OCaml 4.05.0 rebuild.

* Fri Aug 04 2017 Richard W.M. Jones <rjones@redhat.com> - 1:1.37.20-1
- New upstream version 1.37.20.

* Thu Aug 03 2017 Fedora Release Engineering <releng@fedoraproject.org> - 1:1.37.19-2
- Rebuilt for https://fedoraproject.org/wiki/Fedora_27_Binutils_Mass_Rebuild

* Sat Jul 29 2017 Richard W.M. Jones <rjones@redhat.com> - 1:1.37.19-1
- New upstream version 1.37.19.

* Wed Jul 26 2017 Fedora Release Engineering <releng@fedoraproject.org> - 1:1.37.18-2
- Rebuilt for https://fedoraproject.org/wiki/Fedora_27_Mass_Rebuild

* Tue Jul 18 2017 Richard W.M. Jones <rjones@redhat.com> - 1:1.37.18-1
- New upstream version 1.37.18.

* Tue Jul 11 2017 Richard W.M. Jones <rjones@redhat.com> - 1:1.37.17-2
- New upstream version 1.37.17.
- Drop libguestfs-gobject-doc because gtk-doc is no longer provided upstream.
- Add new man page guestfs-gobject(3) to libguestfs-gobject-devel.

* Mon Jun 26 2017 Richard W.M. Jones <rjones@redhat.com> - 1:1.37.16-2
- OCaml 4.04.2 rebuild.

* Fri Jun 23 2017 Richard W.M. Jones <rjones@redhat.com> - 1:1.37.16-1
- New upstream version 1.37.16.

* Tue Jun 06 2017 Jitka Plesnikova <jplesnik@redhat.com> - 1:1.37.14-3
- Perl 5.26 rebuild

* Mon May 22 2017 Richard W.M. Jones <rjones@redhat.com> - 1:1.37.14-2
- Bump release and rebuild for ppc64, ppc64le and s390x.

* Fri May 19 2017 Richard W.M. Jones <rjones@redhat.com> - 1:1.37.14-1
- New upstream version 1.37.14.

* Fri May 12 2017 Richard W.M. Jones <rjones@redhat.com> - 1:1.37.13-2
- OCaml 4.04.1 rebuild.

* Mon May 08 2017 Richard W.M. Jones <rjones@redhat.com> - 1:1.37.13-1
- New upstream version 1.37.13.

* Wed Apr 26 2017 Richard W.M. Jones <rjones@redhat.com> - 1:1.37.12-1
- New upstream version 1.37.12.

* Sat Apr 15 2017 Richard W.M. Jones <rjones@redhat.com> - 1:1.37.11-1
- New upstream version 1.37.11.

* Wed Apr 12 2017 Richard W.M. Jones <rjones@redhat.com> - 1:1.37.10-1
- New upstream version 1.37.10.

* Sat Apr 08 2017 Richard W.M. Jones <rjones@redhat.com> - 1:1.37.9-1
- New upstream version 1.37.9.

* Fri Mar 31 2017 Richard W.M. Jones <rjones@redhat.com> - 1:1.37.8-1
- New upstream version 1.37.8.

* Fri Mar 24 2017 Richard W.M. Jones <rjones@redhat.com> - 1:1.37.7-1
- New upstream version 1.37.7.

* Mon Mar 20 2017 Richard W.M. Jones <rjones@redhat.com> - 1:1.37.6-1
- New upstream version 1.37.6.

* Tue Mar 14 2017 Richard W.M. Jones <rjones@redhat.com> - 1:1.37.2-1
- New upstream version 1.37.2.

* Tue Mar 07 2017 Richard W.M. Jones <rjones@redhat.com> - 1:1.37.1-1
- New upstream version 1.37.1.

* Tue Feb 28 2017 Richard W.M. Jones <rjones@redhat.com> - 1:1.37.0-1
- New upstream version 1.37.0.

* Fri Feb 24 2017 Richard W.M. Jones <rjones@redhat.com> - 1:1.35.28-1
- New upstream version 1.35.28.

* Thu Feb 23 2017 Richard W.M. Jones <rjones@redhat.com> - 1:1.35.27-1
- New upstream version 1.35.27.

* Wed Feb 22 2017 Richard W.M. Jones <rjones@redhat.com> - 1:1.35.26-1
- New upstream version 1.35.26.

* Wed Feb 15 2017 Richard W.M. Jones <rjones@redhat.com> - 1:1.35.25-1
- New upstream version 1.35.25.

* Sat Feb 11 2017 Richard W.M. Jones <rjones@redhat.com> - 1:1.35.24-1
- New upstream version 1.35.24.

* Sat Feb 11 2017 Richard W.M. Jones <rjones@redhat.com> - 1:1.35.23-1
- New upstream version 1.35.23.

* Fri Feb 10 2017 Richard W.M. Jones <rjones@redhat.com> - 1:1.35.22-1
- New upstream version 1.35.22.

* Wed Feb 08 2017 Richard W.M. Jones <rjones@redhat.com> - 1:1.35.21-1
- New upstream version 1.35.21.

* Thu Feb 02 2017 Pino Toscano <ptoscano@redhat.com> - 1:1.35.20-2
- Avoid spurious dependencies on kernel-debug etc.

* Sat Jan 28 2017 Richard W.M. Jones <rjones@redhat.com> - 1:1.35.20-1
- New upstream version 1.35.20.

* Fri Jan 13 2017 Mamoru TASAKA <mtasaka@fedoraproject.org> - 1:1.35.19-4
- Rebuild again for f26-ruby24 sidetag

* Thu Jan 12 2017 Igor Gnatenko <ignatenko@redhat.com> - 1:1.35.19-3
- Rebuild for readline 7.x

* Thu Jan 12 2017 Vít Ondruch <vondruch@redhat.com> - 1:1.35.19-2
- Rebuilt for https://fedoraproject.org/wiki/Changes/Ruby_2.4

* Sat Dec 24 2016 Richard W.M. Jones <rjones@redhat.com> - 1:1.35.19-1
- New upstream version 1.35.19.

* Thu Dec 22 2016 Miro Hrončok <mhroncok@redhat.com> - 1:1.35.18-3
- Second rebuild for Python 3.6

* Mon Dec 19 2016 Miro Hrončok <mhroncok@redhat.com> - 1:1.35.18-2
- Rebuild for Python 3.6

* Thu Dec 15 2016 Richard W.M. Jones <rjones@redhat.com> - 1:1.35.18-1
- New upstream version 1.35.18.

* Sun Dec 11 2016 Richard W.M. Jones <rjones@redhat.com> - 1:1.35.17-1
- New upstream version 1.35.17.

* Mon Nov 14 2016 Richard W.M. Jones <rjones@redhat.com> - 1:1.35.14-4
- Use _isa macro on dependencies (except for noarch packages).
  https://lists.fedoraproject.org/archives/list/devel@lists.fedoraproject.org/message/QSQ7CWSFZ3CRHH7DDGAWVUCB2KFC3OWQ/

* Fri Nov 11 2016 Richard W.M. Jones <rjones@redhat.com> - 1:1.35.14-3
- Drop libguestfs-live-service subpackage.
- Remove setting _hardened_build since it is now the default in Fedora.
- Some tidying up of the description section.
- Require Augeas 1.7.0.

* Sat Nov 05 2016 Richard W.M. Jones <rjones@redhat.com> - 1:1.35.14-2
- Rebuild for OCaml 4.04.0.

* Wed Oct 26 2016 Richard W.M. Jones <rjones@redhat.com> - 1:1.35.14-1
- New upstream version 1.35.14.
- Add dbus-devel BR for virt-p2v.

* Fri Oct 21 2016 Richard W.M. Jones <rjones@redhat.com> - 1:1.35.9-1
- New upstream version 1.35.9.

* Fri Oct 21 2016 Richard W.M. Jones <rjones@redhat.com> - 1:1.35.8-2
- Add 'Suggests: perl' for virt-edit and virt-customize.

* Wed Oct 12 2016 Richard W.M. Jones <rjones@redhat.com> - 1:1.35.8-1
- New upstream version 1.35.8.

* Thu Oct 06 2016 Richard W.M. Jones <rjones@redhat.com> - 1:1.35.6-2
- Split off virt-p2v into virt-p2v-maker so it doesn't depend on X
  (RHBZ#1382275).

* Fri Sep 23 2016 Richard W.M. Jones <rjones@redhat.com> - 1:1.35.6-1
- New upstream version 1.35.6.

* Mon Sep 12 2016 Richard W.M. Jones <rjones@redhat.com> - 1:1.35.5-1
- New upstream version 1.35.5.

* Sat Sep 03 2016 Richard W.M. Jones <rjones@redhat.com> - 1:1.35.4-1
- New upstream version 1.35.4.

* Thu Sep 01 2016 Richard W.M. Jones <rjones@redhat.com> - 1:1.35.3-1
- New upstream version 1.35.3.

* Fri Aug 05 2016 Richard W.M. Jones <rjones@redhat.com> - 1:1.33.49-1
- New upstream version 1.33.49.

* Wed Jul 27 2016 Richard W.M. Jones <rjones@redhat.com> - 1:1.33.46-1
- New upstream version 1.33.46.

* Sat Jul 23 2016 Richard W.M. Jones <rjones@redhat.com> - 1:1.33.45-1
- New upstream version 1.33.45.

* Tue Jul 19 2016 Richard W.M. Jones <rjones@redhat.com> - 1:1.33.44-1
- New upstream version 1.33.44.

* Tue Jul 19 2016 Fedora Release Engineering <rel-eng@lists.fedoraproject.org> - 1:1.33.43-3
- https://fedoraproject.org/wiki/Changes/Automatic_Provides_for_Python_RPM_Packages

* Fri Jul 15 2016 Richard W.M. Jones <rjones@redhat.com> - 1:1.33.43-2
- Fix missing dependency on policycoreutils.

* Fri Jul 15 2016 Richard W.M. Jones <rjones@redhat.com> - 1:1.33.43-1
- New upstream version 1.33.43.

* Wed Jul 13 2016 Richard W.M. Jones <rjones@redhat.com> - 1:1.33.42-2
- Don't install libtool wrapper scripts in benchmarking subpkg.

* Sat Jul 09 2016 Richard W.M. Jones <rjones@redhat.com> - 1:1.33.42-1
- New upstream version 1.33.42.

* Wed Jul 06 2016 Richard W.M. Jones <rjones@redhat.com> - 1:1.33.41-1
- New upstream version 1.33.41.

* Fri Jul 01 2016 Richard W.M. Jones <rjones@redhat.com> - 1:1.33.40-1
- New upstream version 1.33.40.

* Fri Jun 24 2016 Richard W.M. Jones <rjones@redhat.com> - 1:1.33.39-1
- New upstream version 1.33.39.

* Tue Jun 21 2016 Richard W.M. Jones <rjones@redhat.com> - 1:1.33.38-2
- Bump release and rebuild.

* Sun Jun 19 2016 Richard W.M. Jones <rjones@redhat.com> - 1:1.33.38-1
- New upstream version 1.33.38.

* Fri Jun 17 2016 Richard W.M. Jones <rjones@redhat.com> - 1:1.33.37-1
- New upstream version 1.33.37.

* Mon Jun 13 2016 Richard W.M. Jones <rjones@redhat.com> - 1:1.33.36-1
- New upstream version 1.33.36.

* Mon Jun 06 2016 Richard W.M. Jones <rjones@redhat.com> - 1:1.33.35-1
- New upstream version 1.33.35.

* Fri Jun 03 2016 Richard W.M. Jones <rjones@redhat.com> - 1:1.33.34-1
- New upstream version 1.33.34.
- Now building virt-p2v with gtk3 not gtk2.

* Fri May 27 2016 Richard W.M. Jones <rjones@redhat.com> - 1:1.33.32-1
- New upstream version 1.33.32.

* Mon May 23 2016 Richard W.M. Jones <rjones@redhat.com> - 1:1.33.30-1
- New upstream version 1.33.30.

* Thu May 19 2016 Jitka Plesnikova <jplesnik@redhat.com> - 1:1.33.29-2
- Perl 5.24 re-rebuild of bootstrapped packages

* Wed May 18 2016 Richard W.M. Jones <rjones@redhat.com> - 1:1.33.29-1
- New upstream version 1.33.29.

* Tue May 17 2016 Jitka Plesnikova <jplesnik@redhat.com> - 1:1.33.28-2
- Perl 5.24 rebuild

* Mon May 09 2016 Richard W.M. Jones <rjones@redhat.com> - 1:1.33.28-1
- New upstream version 1.33.28.

* Wed May 04 2016 Richard W.M. Jones <rjones@redhat.com> - 1:1.33.27-1
- New upstream version 1.33.27.

* Tue May 03 2016 Richard W.M. Jones <rjones@redhat.com> - 1:1.33.26-1
- New upstream version 1.33.26.

* Sun May 01 2016 Richard W.M. Jones <rjones@redhat.com> - 1:1.33.24-1
- New upstream version 1.33.24.

* Mon Apr 25 2016 Richard W.M. Jones <rjones@redhat.com> - 1:1.33.23-1
- New upstream version 1.33.23.

* Fri Apr 15 2016 Richard W.M. Jones <rjones@redhat.com> - 1:1.33.20-1
- New upstream version 1.33.20.

* Tue Apr 12 2016 Richard W.M. Jones <rjones@redhat.com> - 1:1.33.19-2
- New upstream version 1.33.19.
- Build python3 in a different directory.

* Fri Apr 08 2016 Richard W.M. Jones <rjones@redhat.com> - 1:1.33.18-5
- Disable tests on 32 bit arm because of libvirt RHBZ#1325085.

* Thu Apr 07 2016 Richard W.M. Jones <rjones@redhat.com> - 1:1.33.18-4
- Disable tests on POWER because of RHBZ#1293024.
- Enable tests on 32 bit arm because RHBZ#1303147 supposedly fixed.
- Explicitly depend on rubygem-rdoc, needed to build Ruby docs.

* Tue Apr 05 2016 Richard W.M. Jones <rjones@redhat.com> - 1:1.33.18-1
- New upstream version 1.33.18.

* Thu Mar 31 2016 Richard W.M. Jones <rjones@redhat.com> - 1:1.33.16-2
- Add code to verify tarball signatures (only enabled on stable branches).

* Fri Mar 25 2016 Richard W.M. Jones <rjones@redhat.com> - 1:1.33.16-1
- New upstream version 1.33.16.

* Thu Mar 17 2016 Richard W.M. Jones <rjones@redhat.com> - 1:1.33.15-1
- New upstream version 1.33.15.

* Mon Mar 07 2016 Richard W.M. Jones <rjones@redhat.com> - 1:1.33.14-1
- New upstream version 1.33.14.

* Fri Feb 26 2016 Richard W.M. Jones <rjones@redhat.com> - 1:1.33.13-1
- New upstream version 1.33.13.

* Thu Feb 18 2016 Orion Poplawski <orion@cora.nwra.com> - 1:1.33.12-2
- Filter perl provides

* Fri Feb 12 2016 Richard W.M. Jones <rjones@redhat.com> - 1:1.33.12-1
- New upstream version 1.33.12.

* Wed Feb 10 2016 Richard W.M. Jones <rjones@redhat.com> - 1:1.33.11-1
- New upstream version 1.33.11.

* Mon Feb 08 2016 Richard W.M. Jones <rjones@redhat.com> - 1:1.33.10-2
- New upstream version 1.33.10.
- Add non-upstream patch to fix 'ssh root@remote virt-xyz ...'

* Fri Feb 05 2016 Richard W.M. Jones <rjones@redhat.com> - 1:1.33.9-1
- New upstream version 1.33.9.

* Wed Feb 03 2016 Richard W.M. Jones <rjones@redhat.com> - 1:1.33.8-1
- New upstream version 1.33.8.

* Fri Jan 29 2016 Richard W.M. Jones <rjones@redhat.com> - 1:1.33.7-1
- New upstream version 1.33.7.

* Thu Jan 28 2016 Richard W.M. Jones <rjones@redhat.com> - 1:1.33.6-1
- New upstream version 1.33.6.

* Tue Jan 26 2016 Richard W.M. Jones <rjones@redhat.com> - 1:1.33.5-1
- New upstream version 1.33.5.

* Fri Jan 22 2016 Richard W.M. Jones <rjones@redhat.com> - 1:1.33.4-1
- New upstream version 1.33.4.
- Add guestfs-building(1), new man page.

* Thu Jan 21 2016 Richard Jones <rjones@redhat.com> - 1:1.33.1-3
- Remove useless python*_site* macros.
- Package python3 pyo files if present.

* Sat Jan 16 2016 Richard Jones <rjones@redhat.com> - 1:1.33.1-2
- Rebuild for updated Ruby in Rawhide.

* Mon Jan 11 2016 Richard W.M. Jones <rjones@redhat.com> - 1:1.33.1-1
- New upstream version 1.33.1.

* Thu Jan 07 2016 Richard W.M. Jones <rjones@redhat.com> - 1:1.33.0-1
- New upstream development version 1.33.0.

* Wed Dec 16 2015 Richard W.M. Jones <rjones@redhat.com> - 1:1.31.30-1
- New upstream version 1.31.30.

* Sun Dec 06 2015 Richard W.M. Jones <rjones@redhat.com> - 1:1.31.29-1
- New upstream version 1.31.29.

* Wed Nov 25 2015 Richard W.M. Jones <rjones@redhat.com> - 1:1.31.28-1
- New upstream version 1.31.28.

* Fri Nov 20 2015 Richard W.M. Jones <rjones@redhat.com> - 1:1.31.27-1
- New upstream version 1.31.27.
- Add new tool: virt-v2v-copy-to-local.

* Sat Nov 14 2015 Richard W.M. Jones <rjones@redhat.com> - 1:1.31.26-1
- New upstream version 1.31.26.

* Wed Nov 11 2015 Richard W.M. Jones <rjones@redhat.com> - 1:1.31.25-3
- Drop __pycache__/*.pyo files, as these are not generated by python 3.5.

* Tue Nov 10 2015 Fedora Release Engineering <rel-eng@lists.fedoraproject.org> - 1:1.31.25-2
- Rebuilt for https://fedoraproject.org/wiki/Changes/python3.5

* Fri Nov 06 2015 Richard W.M. Jones <rjones@redhat.com> - 1:1.31.25-1
- New upstream version 1.31.25.

* Fri Nov 06 2015 Richard W.M. Jones <rjones@redhat.com> - 1:1.31.24-2
- Rename python-libguestfs -> python2-libguestfs.
  See: https://fedoraproject.org/wiki/Packaging:Python

* Thu Nov 05 2015 Richard W.M. Jones <rjones@redhat.com> - 1:1.31.24-1
- New upstream version 1.31.24.

* Sat Oct 31 2015 Richard W.M. Jones <rjones@redhat.com> - 1:1.31.23-1
- New upstream version 1.31.23.

* Fri Oct 30 2015 Richard W.M. Jones <rjones@redhat.com> - 1:1.31.22-1
- New upstream version 1.31.22.
- Add new manual pages guestfs-{hacking,internals,security}(1).

* Sun Oct 25 2015 Richard W.M. Jones <rjones@redhat.com> - 1:1.31.20-1
- New upstream version 1.31.20.
- Perl bindings switched from ExtUtils::MakeMaker to Module::Build.

* Wed Oct 21 2015 Richard W.M. Jones <rjones@redhat.com> - 1:1.31.19-1
- New upstream version 1.31.19.

* Tue Oct 20 2015 Richard W.M. Jones <rjones@redhat.com> - 1:1.31.18-1
- New upstream version 1.31.18.

* Thu Oct 15 2015 Richard W.M. Jones <rjones@redhat.com> - 1:1.31.17-1
- New upstream version 1.31.17.

* Tue Oct 13 2015 Richard W.M. Jones <rjones@redhat.com> - 1:1.31.16-2
- Add hack to supermin to get builds working temporarily.

* Fri Oct 09 2015 Richard W.M. Jones <rjones@redhat.com> - 1:1.31.16-1
- New upstream version 1.31.16.

* Fri Oct 09 2015 Richard W.M. Jones <rjones@redhat.com> - 1:1.31.15-1
- New upstream version 1.31.15.

* Wed Oct 07 2015 Richard W.M. Jones <rjones@redhat.com> - 1:1.31.13-1
- New upstream version 1.31.13.

* Tue Oct 06 2015 Richard W.M. Jones <rjones@redhat.com> - 1:1.31.11-2
- BR ocamldoc so that we build the OCaml documentation.

* Mon Oct 05 2015 Richard W.M. Jones <rjones@redhat.com> - 1:1.31.11-1
- New upstream version 1.31.11.

* Thu Oct 01 2015 Richard W.M. Jones <rjones@redhat.com> - 1:1.31.9-4
- New upstream version 1.31.9.
- Include patch which fixes 'make install' in OCaml directory.
- Switch to using RPM autopatch directive.
- Fix a few RPM "macro expanded in comment" warnings.
- Include OCaml bindings documentation in ocaml-libguestfs-devel package.
- Add opensuse virt-builder files.

* Tue Sep 29 2015 Richard W.M. Jones <rjones@redhat.com> - 1:1.31.8-1
- New upstream version 1.31.8.

* Mon Sep 21 2015 Richard W.M. Jones <rjones@redhat.com> - 1:1.31.7-2
- Remove tests, except sanity check.  Testing is now done after the
  package has been built.

* Sun Sep 20 2015 Richard W.M. Jones <rjones@redhat.com> - 1:1.31.7-1
- New upstream version 1.31.7.

* Sat Sep 12 2015 Richard W.M. Jones <rjones@redhat.com> - 1:1.31.6-1
- New upstream version 1.31.6.

* Tue Sep 08 2015 Richard W.M. Jones <rjones@redhat.com> - 1:1.31.5-1
- New upstream version 1.31.5.

* Fri Sep 04 2015 Richard W.M. Jones <rjones@redhat.com> - 1:1.31.4-1
- New upstream version 1.31.4.

* Sat Aug 29 2015 Richard W.M. Jones <rjones@redhat.com> - 1:1.31.3-1
- New upstream version 1.31.3.
- Disable tests on armv7 because they take nearly 24 hours to run.

* Thu Aug 13 2015 Richard W.M. Jones <rjones@redhat.com> - 1:1.31.2-1
- New upstream version 1.31.2.
- Enable tests on i686, arm and aarch64.
- Remove patch which is now upstream.

* Fri Aug  7 2015 Pino Toscano <ptoscano@redhat.com> - 1:1.31.1-3
- Make libguestfs-tools-c recommend libguestfs-xfs, as the default filesystem
  is XFS so we want tools to work on XFS by default.
- Remove version suffix from the docdir mentioned in the installed README.

* Sun Aug  2 2015 Richard W.M. Jones <rjones@redhat.com> - 1:1.31.1-2
- Skip virt-sysprep test.

* Fri Jul 31 2015 Richard W.M. Jones <rjones@redhat.com> - 1:1.31.1-1
- New upstream version 1.31.1.

* Tue Jul 28 2015 Richard W.M. Jones <rjones@redhat.com> - 1:1.30.0-2
- OCaml 4.02.3 rebuild.

* Tue Jul 21 2015 Richard W.M. Jones <rjones@redhat.com> - 1:1.30.0-1
- New upstream version 1.30.0.

* Thu Jul 09 2015 Richard W.M. Jones <rjones@redhat.com> - 1:1.29.50-1
- New upstream version 1.29.50.
- Add virt-dib.

* Thu Jul 02 2015 Richard W.M. Jones <rjones@redhat.com> - 1:1.29.49-1
- New upstream version 1.29.49.

* Tue Jun 30 2015 Richard W.M. Jones <rjones@redhat.com> - 1:1.29.48-1
- New upstream version 1.29.48.

* Thu Jun 18 2015 Richard W.M. Jones <rjones@redhat.com> - 1:1.29.47-2
- Bump release and rebuild.

* Thu Jun 18 2015 Richard W.M. Jones <rjones@redhat.com> - 1:1.29.47-1
- New upstream version 1.29.47.
- New tool: virt-get-kernel.
- Skip xfs_admin tests because of RHBZ#1233220.

* Wed Jun 17 2015 Richard W.M. Jones <rjones@redhat.com> - 1:1.29.46-4
- ocaml-4.02.2 rebuild.

* Wed Jun 17 2015 Fedora Release Engineering <rel-eng@lists.fedoraproject.org> - 1:1.29.46-3
- Rebuilt for https://fedoraproject.org/wiki/Fedora_23_Mass_Rebuild

* Tue Jun 09 2015 Jitka Plesnikova <jplesnik@redhat.com> - 1:1.29.46-2
- Perl 5.22 rebuild

* Sun Jun 07 2015 Richard W.M. Jones <rjones@redhat.com> - 1:1.29.46-1
- New upstream version 1.29.46.

* Sat Jun 06 2015 Jitka Plesnikova <jplesnik@redhat.com> - 1:1.29.44-2
- Perl 5.22 rebuild

* Thu May 28 2015 Richard W.M. Jones <rjones@redhat.com> - 1:1.29.44-1
- New upstream version 1.29.44.

* Tue May 19 2015 Richard W.M. Jones <rjones@redhat.com> - 1:1.29.43-2
- Remove several test SKIP_* variables related to bugs which have
  since been fixed.

* Sat May 16 2015 Richard W.M. Jones <rjones@redhat.com> - 1:1.29.43-1
- New upstream version 1.29.43.

* Thu May 14 2015 Richard W.M. Jones <rjones@redhat.com> - 1:1.29.42-1
- New upstream version 1.29.42.

* Mon May 11 2015 Richard W.M. Jones <rjones@redhat.com> - 1:1.29.41-1
- New upstream version 1.29.41.

* Thu May 07 2015 Richard W.M. Jones <rjones@redhat.com> - 1:1.29.40-2
- Add workaround for builder/index-parse.c autotools race.

* Wed May 06 2015 Richard W.M. Jones <rjones@redhat.com> - 1:1.29.40-1
- New upstream version 1.29.40.

* Sun May 03 2015 Richard W.M. Jones <rjones@redhat.com> - 1:1.29.39-1
- New upstream version 1.29.39.

* Tue Apr 28 2015 Richard W.M. Jones <rjones@redhat.com> - 1:1.29.38-1
- New upstream version 1.29.38.

* Fri Apr 24 2015 Richard W.M. Jones <rjones@redhat.com> - 1:1.29.37-1
- New upstream version 1.29.37.

* Mon Apr 20 2015 Richard W.M. Jones <rjones@redhat.com> - 1:1.29.36-2
- Remove deprecated programs: virt-list-partitions, virt-list-filesystems,
  virt-tar (RHBZ#1213298).

* Thu Apr 16 2015 Richard W.M. Jones <rjones@redhat.com> - 1:1.29.36-1
- New upstream version 1.29.36.

* Fri Apr 10 2015 Richard W.M. Jones <rjones@redhat.com> - 1:1.29.34-1
- New upstream version 1.29.34.
- Drop the virt-v2v test harness subpackage.

* Wed Apr 01 2015 Richard W.M. Jones <rjones@redhat.com> - 1:1.29.33-2
- New upstream version 1.29.33.

* Fri Mar 27 2015 Richard W.M. Jones <rjones@redhat.com> - 1:1.29.32-1
- New upstream version 1.29.32.

* Tue Mar 24 2015 Richard W.M. Jones <rjones@redhat.com> - 1:1.29.31-2
- New upstream version 1.29.31.
- Remove upstream patches.

* Fri Mar 20 2015 Richard W.M. Jones <rjones@redhat.com> - 1:1.29.30-5
- More upstream patches to fix virt-v2v test harness.
- Do not delete OCaml *.a files, including ones in the virt-v2v test harness.

* Sun Mar 15 2015 Richard W.M. Jones <rjones@redhat.com> - 1:1.29.30-4
- Enable golang on various arches.

* Thu Mar 12 2015 Richard W.M. Jones <rjones@redhat.com> - 1:1.29.30-3
- Add virt-v2v-test-harness subpackage.
- Add a couple of upstream patches to fix the virt-v2v test harness.
- Remove external dependency generator.  Use supermin RPM deps instead.
- Depend on fuse (for testing with fusermount etc) (RHBZ#1201507).

* Wed Mar 11 2015 Richard W.M. Jones <rjones@redhat.com> - 1:1.29.30-1
- New upstream version 1.29.30.

* Thu Mar  5 2015 Richard W.M. Jones <rjones@redhat.com> - 1:1.29.29-1
- New upstream version 1.29.29.

* Mon Mar  2 2015 Richard W.M. Jones <rjones@redhat.com> - 1:1.29.26-3
- Add new subpackage libguestfs-inspect-icons (RHBZ#1194158).
- Remove dependency on uml_utilities, since UML is currently broken.
- Speed python3 build by copying over the generator pod2text cache and
  disabling non-Python language bindings.
- Disable mdadm test because of mdadm hangs (RHBZ#1197305).

* Wed Feb 18 2015 Richard W.M. Jones <rjones@redhat.com> - 1:1.29.26-1
- New upstream version 1.29.26.
- ocaml-4.02.1 rebuild.

* Thu Feb 12 2015 Richard W.M. Jones <rjones@redhat.com> - 1:1.29.25-1
- New upstream version 1.29.25.
- Remove patches which are now upstream.

* Thu Feb 05 2015 Richard W.M. Jones <rjones@redhat.com> - 1:1.29.24-3
- Upstream patch to fix virt-resize/virt-builder on aarch64 (RHBZ#1189284).

* Wed Feb 04 2015 Richard W.M. Jones <rjones@redhat.com> - 1:1.29.24-2
- Upstream patch to fix performance regression in virt-builder (RHBZ#1188866).
- Change the way Python double-build is done so we only have to
  apply patches in one place.

* Tue Feb 03 2015 Richard W.M. Jones <rjones@redhat.com> - 1:1.29.24-1
- New upstream version 1.29.24.
- Add Python 3 bindings.
- Disable btrfs-qgroup-show test.

* Tue Jan 27 2015 Richard W.M. Jones <rjones@redhat.com> - 1:1.29.23-1
- New upstream version 1.29.23.

* Thu Jan 22 2015 Richard W.M. Jones <rjones@redhat.com> - 1:1.29.22-2
- New upstream version 1.29.22.
- BR ounit (will be required for building >= 1.29.23).
- Disable FUSE tests because of a bug in Rawhide.

* Mon Jan 19 2015 Richard W.M. Jones <rjones@redhat.com> - 1:1.29.20-2
- Bump release for f22-ruby.

* Sun Jan 18 2015 Richard W.M. Jones <rjones@redhat.com> - 1:1.29.20-1
- New upstream version 1.29.20.
- Rebuild upstream with automake 1.15.
- Add upstream patch to allow LVM test to be skipped.
- Add upstream patch which fixes LUA 5.3 (beta) in Rawhide.
- Skip a couple of tests which are broken by changes in Rawhide.
- Remove bogus daemon/m4 directory which has not existed for years.

* Tue Dec 23 2014 Richard W.M. Jones <rjones@redhat.com> - 1:1.29.19-1
- New upstream version 1.29.19.

* Tue Dec 16 2014 Richard W.M. Jones <rjones@redhat.com> - 1:1.29.18-1
- New upstream version 1.29.18.

* Tue Dec 16 2014 Richard W.M. Jones <rjones@redhat.com> - 1:1.29.17-1
- New upstream version 1.29.17.

* Thu Dec 11 2014 Richard W.M. Jones <rjones@redhat.com> - 1:1.29.14-1
- New upstream version 1.29.14.

* Fri Dec 05 2014 Richard W.M. Jones <rjones@redhat.com> - 1:1.29.13-1
- New upstream version 1.29.13.

* Sat Nov 29 2014 Richard W.M. Jones <rjones@redhat.com> - 1:1.29.12-1
- New upstream version 1.29.12.

* Thu Nov 27 2014 Richard W.M. Jones <rjones@redhat.com> - 1:1.29.11-1
- New upstream version 1.29.11.

* Tue Nov 25 2014 Richard W.M. Jones <rjones@redhat.com> - 1:1.29.10-1
- New upstream version 1.29.10.

* Fri Nov 21 2014 Richard W.M. Jones <rjones@redhat.com> - 1:1.29.9-1
- New upstream version 1.29.9.

* Tue Nov 18 2014 Richard W.M. Jones <rjones@redhat.com> - 1:1.29.8-1
- New upstream version 1.29.8.

* Sat Nov 15 2014 Richard W.M. Jones <rjones@redhat.com> - 1:1.29.7-1
- New upstream version 1.29.7.

* Fri Nov 07 2014 Richard W.M. Jones <rjones@redhat.com> - 1:1.29.6-1
- New upstream version 1.29.6.
- Remove patch which is now upstream.

* Wed Nov 05 2014 Richard W.M. Jones <rjones@redhat.com> - 1:1.29.5-1
- New upstream version 1.29.5.

* Wed Nov  5 2014 Richard W.M. Jones <rjones@redhat.com> - 1:1.29.4-2
- configure: Don't override upstream's qemu selection.

* Fri Oct 31 2014 Richard W.M. Jones <rjones@redhat.com> - 1:1.29.4-1
- New upstream version 1.29.4.

* Fri Oct 31 2014 Richard W.M. Jones <rjones@redhat.com> - 1:1.29.3-1
- New upstream version 1.29.3.

* Sat Oct 25 2014 Richard W.M. Jones <rjones@redhat.com> - 1:1.29.2-1
- New upstream version 1.29.2.

* Wed Oct 22 2014 Richard W.M. Jones <rjones@redhat.com> - 1:1.29.1-1
- New upstream version 1.29.1.

* Fri Oct 17 2014 Richard W.M. Jones <rjones@redhat.com> - 1:1.27.64-1
- New upstream version 1.27.64.

* Thu Oct 16 2014 Richard W.M. Jones <rjones@redhat.com> - 1:1.27.63-1
- New upstream version 1.27.63.

* Fri Oct 10 2014 Richard W.M. Jones <rjones@redhat.com> - 1:1.27.62-1
- New upstream version 1.27.62.

* Thu Oct 09 2014 Richard W.M. Jones <rjones@redhat.com> - 1:1.27.61-1
- New upstream version 1.27.61.

* Wed Oct 08 2014 Richard W.M. Jones <rjones@redhat.com> - 1:1.27.60-1
- New upstream version 1.27.60.

* Thu Oct 02 2014 Richard W.M. Jones <rjones@redhat.com> - 1:1.27.58-1
- New upstream version 1.27.58.

* Wed Oct 01 2014 Richard W.M. Jones <rjones@redhat.com> - 1:1.27.57-1
- New upstream version 1.27.57.

* Tue Sep 30 2014 Richard W.M. Jones <rjones@redhat.com> - 1:1.27.56-1
- New upstream version 1.27.56.

* Sat Sep 27 2014 Richard W.M. Jones <rjones@redhat.com> - 1:1.27.55-1
- New upstream version 1.27.55.

* Wed Sep 24 2014 Richard W.M. Jones <rjones@redhat.com> - 1:1.27.54-1
- New upstream version 1.27.54.

* Tue Sep 23 2014 Richard W.M. Jones <rjones@redhat.com> - 1:1.27.53-1
- New upstream version 1.27.53.

* Fri Sep 19 2014 Richard W.M. Jones <rjones@redhat.com> - 1:1.27.50-1
- New upstream version 1.27.50.

* Thu Sep 18 2014 Richard W.M. Jones <rjones@redhat.com> - 1:1.27.49-1
- New upstream version 1.27.49.
- Fix guestfish colour prompts when using white-on-black terminal (RHBZ#1144201).

* Wed Sep 17 2014 Richard W.M. Jones <rjones@redhat.com> - 1:1.27.48-1
- New upstream version 1.27.48.

* Tue Sep 16 2014 Richard W.M. Jones <rjones@redhat.com> - 1:1.27.47-1
- New upstream version 1.27.47.

* Mon Sep 15 2014 Richard W.M. Jones <rjones@redhat.com> - 1:1.27.46-1
- New upstream version 1.27.46.

* Sun Sep 14 2014 Richard W.M. Jones <rjones@redhat.com> - 1:1.27.45-1
- New upstream version 1.27.45.

* Sat Sep 13 2014 Richard W.M. Jones <rjones@redhat.com> - 1:1.27.44-1
- New upstream version 1.27.44.

* Thu Sep 11 2014 Richard W.M. Jones <rjones@redhat.com> - 1:1.27.43-1
- New upstream version 1.27.43.

* Thu Sep 11 2014 Richard W.M. Jones <rjones@redhat.com> - 1:1.27.42-1
- New upstream version 1.27.42.

* Tue Sep 09 2014 Richard W.M. Jones <rjones@redhat.com> - 1:1.27.41-1
- New upstream version 1.27.41.

* Mon Sep 08 2014 Jitka Plesnikova <jplesnik@redhat.com> - 1:1.27.39-2
- Perl 5.20 re-rebuild of bootstrapped packages

* Sat Sep 06 2014 Richard W.M. Jones <rjones@redhat.com> - 1:1.27.39-1
- New upstream version 1.27.39.
- Package virt-p2v ISO build tools together with virt-v2v in
  a separate virt-v2v subpackage.

* Fri Sep 05 2014 Richard W.M. Jones <rjones@redhat.com> - 1:1.27.38-1
- New upstream version 1.27.38.

* Thu Sep 04 2014 Richard W.M. Jones <rjones@redhat.com> - 1:1.27.37-1
- New upstream version 1.27.37.

* Wed Sep 03 2014 Jitka Plesnikova <jplesnik@redhat.com> - 1:1.27.36-2
- Perl 5.20 rebuild

* Tue Sep 02 2014 Richard W.M. Jones <rjones@redhat.com> - 1:1.27.36-1
- New upstream version 1.27.36.

* Mon Sep 01 2014 Richard W.M. Jones <rjones@redhat.com> - 1:1.27.35-1
- New upstream version 1.27.35.

* Sat Aug 30 2014 Richard W.M. Jones <rjones@redhat.com> - 1:1.27.34-1
- New upstream version 1.27.34.

* Fri Aug 29 2014 Jitka Plesnikova <jplesnik@redhat.com> - 1:1.27.33-3
- Perl 5.20 rebuild

* Fri Aug 29 2014 Richard W.M. Jones <rjones@redhat.com> - 1:1.27.33-2
- New upstream version 1.27.33.
- Enable LVM filtering test (thanks Pino Toscano).

* Mon Aug 25 2014 Richard W.M. Jones <rjones@redhat.com> - 1:1.27.31-1
- New upstream version 1.27.31.

* Thu Aug 21 2014 Richard W.M. Jones <rjones@redhat.com> - 1:1.27.30-1
- New upstream version 1.27.30.

* Wed Aug 20 2014 Richard W.M. Jones <rjones@redhat.com> - 1:1.27.28-1
- New upstream version 1.27.28.

* Sun Aug 17 2014 Fedora Release Engineering <rel-eng@lists.fedoraproject.org> - 1:1.27.27-2
- Rebuilt for https://fedoraproject.org/wiki/Fedora_21_22_Mass_Rebuild

* Fri Aug 15 2014 Richard W.M. Jones <rjones@redhat.com> - 1:1.27.27-1
- New upstream version 1.27.27.

* Fri Aug 15 2014 Richard W.M. Jones <rjones@redhat.com> - 1:1.27.26-2
- Java is now java-1.8.0-openjdk in Rawhide.

* Thu Aug 14 2014 Richard W.M. Jones <rjones@redhat.com> - 1:1.27.26-1
- New upstream version 1.27.26.

* Thu Aug 14 2014 Richard W.M. Jones <rjones@redhat.com> - 1:1.27.25-2
- Require mingw32-srvany >= 1.0-13 because otherwise we have a broken symlink.
- Skip virt-v2v tests since they require rhsrvany.exe which is not
  available during the tests.

* Tue Aug 05 2014 Richard W.M. Jones <rjones@redhat.com> - 1:1.27.25-1
- New upstream version 1.27.25.

* Mon Jul 28 2014 Richard W.M. Jones <rjones@redhat.com> - 1:1.27.24-3
- Rebuild on aarch64.

* Sun Jul 27 2014 Richard W.M. Jones <rjones@redhat.com> - 1:1.27.24-2
- New upstream version 1.27.24.
- Remove patch now upstream.

* Fri Jul 25 2014 Richard W.M. Jones <rjones@redhat.com> - 1:1.27.23-3
- Skip LVM test which is failing.

* Thu Jul 24 2014 Richard W.M. Jones <rjones@redhat.com> - 1:1.27.23-2
- Enable tests on aarch64, in order to study which tests fail.

* Wed Jul 23 2014 Richard W.M. Jones <rjones@redhat.com> - 1:1.27.23-1
- New upstream version 1.27.23.

* Tue Jul 22 2014 Kalev Lember <kalevlember@gmail.com> - 1:1.27.22-3
- Rebuilt for gobject-introspection 1.41.4

* Mon Jul 21 2014 Richard W.M. Jones <rjones@redhat.com> - 1:1.27.22-2
- New upstream version 1.27.22.
- Disable golang since the Fedora package is broken again.

* Wed Jul 16 2014 Peter Robinson <pbrobinson@fedoraproject.org> 1:1.27.21-2
- Disable tests on aarch64
- ntfs-3g available on all arches
- hfsplus-tools on all arches
- KVM available on ARMv7 and aarch64

* Tue Jul 08 2014 Richard W.M. Jones <rjones@redhat.com> - 1:1.27.21-1
- New upstream version 1.27.21.

* Wed Jul 02 2014 Richard W.M. Jones <rjones@redhat.com> - 1:1.27.20-1
- New upstream version 1.27.20.

* Tue Jun 24 2014 Richard W.M. Jones <rjones@redhat.com> - 1:1.27.19-1
- New upstream version 1.27.19.

* Mon Jun 16 2014 Richard W.M. Jones <rjones@redhat.com> - 1:1.27.18-1
- New upstream version 1.27.18.

* Sat Jun 14 2014 Richard W.M. Jones <rjones@redhat.com> - 1:1.27.16-2
- Install guestfish colour prompts.

* Sat Jun 14 2014 Richard W.M. Jones <rjones@redhat.com> - 1:1.27.16-1
- New upstream version 1.27.16.

* Wed Jun 11 2014 Richard W.M. Jones <rjones@redhat.com> - 1:1.27.15-1
- New upstream version 1.27.15.

* Sat Jun 07 2014 Fedora Release Engineering <rel-eng@lists.fedoraproject.org> - 1:1.27.14-2
- Rebuilt for https://fedoraproject.org/wiki/Fedora_21_Mass_Rebuild

* Fri May 30 2014 Richard W.M. Jones <rjones@redhat.com> - 1:1.27.14-1
- New upstream version 1.27.14.

* Sun May 25 2014 Richard W.M. Jones <rjones@redhat.com> - 1:1.27.13-1
- New upstream version 1.27.13.

* Fri May 23 2014 Richard W.M. Jones <rjones@redhat.com> - 1:1.27.12-2
- New upstream version 1.27.12.
- Enable golang since it is now working on Rawhide.
- Fix golang installation again.
- Delete guestfs-p2v-iso(1) (internal documentation).

* Fri May 16 2014 Richard W.M. Jones <rjones@redhat.com> - 1:1.27.11-3
- Try re-enabling x86-64 tests.
  Requires supermin >= 5.1.8-3 which supports xz-compressed kernel modules.

* Fri May 16 2014 Richard W.M. Jones <rjones@redhat.com> - 1:1.27.11-2
- New upstream version 1.27.11.

* Fri May 16 2014 Richard W.M. Jones <rjones@redhat.com> - 1:1.27.10-1
- New upstream version 1.27.10.

* Thu May 08 2014 Richard W.M. Jones <rjones@redhat.com> - 1:1.27.9-1
- New upstream version 1.27.9.

* Sat May  3 2014 Richard W.M. Jones <rjones@redhat.com> - 1:1.27.8-2
- Remove ruby(release) version.  Fix for Ruby 2.1.

* Fri May 02 2014 Richard W.M. Jones <rjones@redhat.com> - 1:1.27.8-1
- New upstream version 1.27.8.

* Sat Apr 26 2014 Richard W.M. Jones <rjones@redhat.com> - 1:1.27.7-1
- New upstream version 1.27.7.

* Tue Apr 22 2014 Richard W.M. Jones <rjones@redhat.com> - 1:1.27.6-1
- New upstream version 1.27.6.

* Wed Apr 16 2014 Richard W.M. Jones <rjones@redhat.com> - 1:1.27.5-2
- Remove /var/run/libguestfs, which is not used.

* Wed Apr 16 2014 Richard W.M. Jones <rjones@redhat.com> - 1:1.27.5-1
- New upstream version 1.27.5.

* Tue Apr 15 2014 Richard W.M. Jones <rjones@redhat.com> - 1:1.27.4-1
- New upstream version 1.27.4.

* Tue Apr  8 2014 Richard W.M. Jones <rjones@redhat.com> - 1:1.27.3-3
- Re-enable virt-sparsify --in-place test, see:
  https://bugzilla.redhat.com/show_bug.cgi?id=1079210#c4

* Mon Apr 07 2014 Richard W.M. Jones <rjones@redhat.com> - 1:1.27.3-2
- Do not use rubygem-minitest.  Temporary workaround, see:
  https://bugzilla.redhat.com/show_bug.cgi?id=1085029#c2

* Sun Apr 06 2014 Richard W.M. Jones <rjones@redhat.com> - 1:1.27.3-1
- New upstream version 1.27.3.

* Mon Mar 31 2014 Richard W.M. Jones <rjones@redhat.com> - 1:1.27.2-1
- New upstream version 1.27.2.

* Fri Mar 28 2014 Richard W.M. Jones <rjones@redhat.com> - 1:1.27.0-1
- New upstream version 1.27.0.

* Wed Mar 26 2014 Richard W.M. Jones <rjones@redhat.com> - 1:1.25.49-1
- New upstream version 1.25.49.

* Tue Mar 25 2014 Richard W.M. Jones <rjones@redhat.com> - 1:1.25.47-1
- New upstream version 1.25.47.
- Include new tool: virt-customize.

* Thu Mar 20 2014 Richard W.M. Jones <rjones@redhat.com> - 1:1.25.46-1
- New upstream version 1.25.46.

* Thu Mar 20 2014 Richard W.M. Jones <rjones@redhat.com> - 1:1.25.45-2
- Further split libguestfs appliance dependencies.

* Mon Mar 17 2014 Richard W.M. Jones <rjones@redhat.com> - 1:1.25.45-1
- New upstream version 1.25.45.

* Fri Mar 14 2014 Richard W.M. Jones <rjones@redhat.com> - 1:1.25.44-2
- Try to patch fstrim so it works in Koji/Rawhide.

* Thu Mar 13 2014 Richard W.M. Jones <rjones@redhat.com> - 1:1.25.44-1
- New upstream version 1.25.44.

* Sat Mar 08 2014 Richard W.M. Jones <rjones@redhat.com> - 1:1.25.43-1
- New upstream version 1.25.43.

* Thu Mar 06 2014 Richard W.M. Jones <rjones@redhat.com> - 1:1.25.42-1
- New upstream version 1.25.42.

* Tue Mar 04 2014 Richard W.M. Jones <rjones@redhat.com> - 1:1.25.41-1
- New upstream version 1.25.41.

* Mon Mar 03 2014 Richard W.M. Jones <rjones@redhat.com> - 1:1.25.40-1
- New upstream version 1.25.40.

* Sun Mar 02 2014 Richard W.M. Jones <rjones@redhat.com> - 1:1.25.39-2
- New upstream version 1.25.39.

* Fri Feb 28 2014 Richard W.M. Jones <rjones@redhat.com> - 1:1.25.38-4
- Disable hfsplus subpackage on arm & ppc.
- Disable zfs subpackage on arm.
- Disable tests on x86.

* Thu Feb 27 2014 Richard W.M. Jones <rjones@redhat.com> - 1:1.25.38-3
- Ensure dependencies needed by the daemon are added to base libguestfs.

* Wed Feb 26 2014 Richard W.M. Jones <rjones@redhat.com> - 1:1.25.38-2
- New upstream version 1.25.38.
- Requires new supermin 5.1.0.
- Split the dependencies into subpackages, at least for the less common
  filesystem types.
- In the dependency generator, we can now generate ordinary dependencies!

* Sat Feb 22 2014 Richard W.M. Jones <rjones@redhat.com> - 1:1.25.37-2
- New upstream version 1.25.37.
- Disable tests on ARM because of RHBZ#1066581.

* Tue Feb 18 2014 Richard W.M. Jones <rjones@redhat.com> - 1:1.25.36-5
- Add upstream patches, workaround for libvirt on ARM / ppc64 bug.
- Run make quickcheck (and fail early) before doing full make check.

* Mon Feb 17 2014 Richard W.M. Jones <rjones@redhat.com> - 1:1.25.36-1
- New upstream version 1.25.36.

* Sun Feb 16 2014 Richard W.M. Jones <rjones@redhat.com> - 1:1.25.34-1
- Enable tests on i686 as both of the referenced bugs (RHBZ#998722 &
  RHBZ#998692) are now supposed to be fixed.
- Enable tests on ARM as the bug (RHBZ#990258) is supposed to be fixed.

* Thu Feb 13 2014 Richard W.M. Jones <rjones@redhat.com> - 1:1.25.34-1
- New upstream version 1.25.34.
- Reenable tests as the kernel bug is fixed.

* Wed Feb 05 2014 Richard W.M. Jones <rjones@redhat.com> - 1:1.25.33-1
- New upstream version 1.25.33.

* Tue Feb 04 2014 Richard W.M. Jones <rjones@redhat.com> - 1:1.25.32-2
- Since Python package is not noarch, do not put Python files into
  shared /usr/lib/python2.X/site-packages (RHBZ#1061155).

* Tue Feb 04 2014 Richard W.M. Jones <rjones@redhat.com> - 1:1.25.32-1
- New upstream version 1.25.32.

* Wed Jan 29 2014 Richard W.M. Jones <rjones@redhat.com> - 1:1.25.31-2
- virt-make-fs has been rewritten in C.
- qemu-img is now required by the core library (for guestfs_disk_create).
- perl(String::ShellQuote) is no longer used.

* Wed Jan 29 2014 Richard W.M. Jones <rjones@redhat.com> - 1:1.25.31-1
- New upstream version 1.25.31.

* Sat Jan 25 2014 Richard W.M. Jones <rjones@redhat.com> - 1:1.25.29-1
- New upstream version 1.25.29.

* Fri Jan 24 2014 Richard W.M. Jones <rjones@redhat.com> - 1:1.25.27-1
- New upstream version 1.25.27.

* Wed Jan 22 2014 Richard W.M. Jones <rjones@redhat.com> - 1:1.25.26-1
- New upstream version 1.25.26.

* Wed Jan 22 2014 Richard W.M. Jones <rjones@redhat.com> - 1:1.25.25-2
- Update to latest Fedora golang packaging draft.
- See: https://fedoraproject.org/wiki/PackagingDrafts/Go

* Tue Jan 21 2014 Richard W.M. Jones <rjones@redhat.com> - 1:1.25.25-1
- New upstream version 1.25.25.

* Sun Jan 19 2014 Richard W.M. Jones <rjones@redhat.com> - 1:1.25.24-1
- New upstream version 1.25.24.

* Sat Jan 18 2014 Richard W.M. Jones <rjones@redhat.com> - 1:1.25.23-1
- New upstream version 1.25.23.

* Tue Jan 14 2014 Richard W.M. Jones <rjones@redhat.com> - 1:1.25.21-1
- New upstream version 1.25.21.

* Mon Jan 13 2014 Richard W.M. Jones <rjones@redhat.com> - 1:1.25.20-1
- New upstream version 1.25.20.

* Thu Jan 02 2014 Richard W.M. Jones <rjones@redhat.com> - 1:1.25.19-1
- New upstream version 1.25.19.

* Thu Dec 19 2013 Richard W.M. Jones <rjones@redhat.com> - 1:1.25.18-1
- New upstream version 1.25.18.

* Sat Dec 14 2013 Richard W.M. Jones <rjones@redhat.com> - 1:1.25.15-1
- New upstream version 1.25.15.

* Thu Dec 12 2013 Richard W.M. Jones <rjones@redhat.com> - 1:1.25.14-1
- New upstream version 1.25.14.

* Mon Dec 09 2013 Richard W.M. Jones <rjones@redhat.com> - 1:1.25.13-1
- New upstream version 1.25.13.

* Fri Dec 06 2013 Richard W.M. Jones <rjones@redhat.com> - 1:1.25.12-3
- Build golang package only on x86 and ARM.  The golang package in Fedora
  uses the same ExclusiveArch.  Thanks: Dan Horák.

* Wed Dec 04 2013 Richard W.M. Jones <rjones@redhat.com> - 1:1.25.12-2
- Rebuild for procps SONAME bump.

* Mon Dec 02 2013 Richard W.M. Jones <rjones@redhat.com> - 1:1.25.12-1
- New upstream version 1.25.12.

* Mon Nov 25 2013 Richard W.M. Jones <rjones@redhat.com> - 1:1.25.11-3
- Disable NBD test, buggy in qemu 1.7.0 (filed as RHBZ#1034433).

* Sat Nov 23 2013 Richard W.M. Jones <rjones@redhat.com> - 1:1.25.11-2
- Disable mdadm test, buggy in kernel 3.13 (filed as RHBZ#1033971).

* Sat Nov 23 2013 Richard W.M. Jones <rjones@redhat.com> - 1:1.25.11-1
- New upstream version 1.25.11.

* Wed Nov 20 2013 Richard W.M. Jones <rjones@redhat.com> - 1:1.25.8-2
- Rebuild to resolve broken dependency on krb libraries.
- Remove obsolete Obsoletes.
- Fix Source URL.
- Require java-headless instead of java:
  https://fedoraproject.org/wiki/Changes/HeadlessJava
- Backport upstream patch to fix btrfs.

* Thu Nov 14 2013 Richard W.M. Jones <rjones@redhat.com> - 1:1.25.8-1
- New upstream version 1.25.8.

* Sat Nov 09 2013 Richard W.M. Jones <rjones@redhat.com> - 1:1.25.7-1
- New upstream version 1.25.7.

* Tue Nov 05 2013 Richard W.M. Jones <rjones@redhat.com> - 1:1.25.6-2
- New upstream version 1.25.6.
- Add virt-index-validate tool & man page.

* Tue Nov 05 2013 Richard W.M. Jones <rjones@redhat.com> - 1:1.25.3-2
- Remove patches, now upstream.
- +BR flex & bison, required by libguestfs >= 1.25.4.
- +BR xz-devel (for liblzma) to accelerate virt-builder in >= 1.25.5.

* Fri Nov 01 2013 Richard W.M. Jones <rjones@redhat.com> - 1:1.25.3-1
- New upstream version 1.25.3.

* Wed Oct 30 2013 Richard W.M. Jones <rjones@redhat.com> - 1:1.25.2-1
- New upstream version 1.25.2.

* Sat Oct 26 2013 Richard W.M. Jones <rjones@redhat.com> - 1:1.25.1-1
- New upstream version 1.25.1.

* Tue Oct 22 2013 Richard W.M. Jones <rjones@redhat.com> - 1:1.25.0-2
- Don't use versioned jar file (RHBZ#1022133).

* Sat Oct 19 2013 Richard W.M. Jones <rjones@redhat.com> - 1:1.25.0-1
- New upstream version 1.25.0.

* Tue Oct 15 2013 Richard W.M. Jones <rjones@redhat.com> - 1:1.23.33-1
- New upstream version 1.23.33.

* Mon Oct 14 2013 Richard W.M. Jones <rjones@redhat.com> - 1:1.23.32-1
- New upstream version 1.23.32.

* Sun Oct 13 2013 Richard W.M. Jones <rjones@redhat.com> - 1:1.23.31-1
- New upstream version 1.23.31.

* Fri Oct 11 2013 Richard W.M. Jones <rjones@redhat.com> - 1:1.23.30-1
- New upstream version 1.23.30.

* Tue Oct 08 2013 Richard W.M. Jones <rjones@redhat.com> - 1:1.23.28-1
- New upstream version 1.23.28.

* Mon Oct 07 2013 Richard W.M. Jones <rjones@redhat.com> - 1:1.23.27-1
- New upstream version 1.23.27.

* Fri Oct  4 2013 Richard W.M. Jones <rjones@redhat.com> - 1:1.23.25-1
- New upstream version 1.23.25.
- Add virt-builder and its dependencies.

* Mon Sep 30 2013 Richard W.M. Jones <rjones@redhat.com> - 1:1.23.23-2
- New upstream version 1.23.23.
- Remove patch which is now upstream.

* Thu Sep 12 2013 Richard W.M. Jones <rjones@redhat.com> - 1:1.23.22-2
- Add patch to debug parallel tests.

* Wed Sep 11 2013 Richard W.M. Jones <rjones@redhat.com> - 1:1.23.22-1
- New upstream version 1.23.22.

* Mon Sep  9 2013 Richard W.M. Jones <rjones@redhat.com> - 1:1.23.21-2
- Disable golang bindings on ppc64 (no golang package available).

* Sat Sep  7 2013 Richard W.M. Jones <rjones@redhat.com> - 1:1.23.21-1
- New upstream version 1.23.21.
- Remove patches which are now upstream.
- Requires supermin >= 4.1.5 (technically only on ARM for device tree
  support, but might as well have it everywhere).

* Tue Sep  3 2013 Richard W.M. Jones <rjones@redhat.com> - 1:1.23.20-5
- Enable debugging messages in parallel virt-alignment-scan, virt-df
  in order to debug possible race condition seen in Koji.

* Mon Sep  2 2013 Richard W.M. Jones <rjones@redhat.com> - 1:1.23.20-4
- Rebuild now that RHBZ#1003495 is supposed to be fixed.

* Sun Sep  1 2013 Richard W.M. Jones <rjones@redhat.com> - 1:1.23.20-2
- New upstream version 1.23.20.

* Thu Aug 29 2013 Richard W.M. Jones <rjones@redhat.com> - 1:1.23.19-1
- New upstream version 1.23.19.
- Remove 2 x patches which are upstream.

* Thu Aug 29 2013 Richard W.M. Jones <rjones@redhat.com> - 1:1.23.18-4
- Enable gzip-compressed appliance.
- Note this requires supermin >= 4.1.4.

* Wed Aug 28 2013 Richard W.M. Jones <rjones@redhat.com> - 1:1.23.18-3
- Fix javadoc location to use _javadocdir macro.
- Call ldconfig in java post and postun scripts.
- Do not explicitly depend on perl-devel.
- Compress the ChangeLog and *.xml files in devel package.
- Create new subpackage gobject-doc for the huge HTML documentation.
- Make javadoc, gobject-doc, bash-completion, man-pages-*, tools packages
  'noarch'.

* Mon Aug 19 2013 Richard W.M. Jones <rjones@redhat.com> - 1:1.23.18-2
- New upstream version 1.23.18.
- Disable 32 bit x86 tests because of RHBZ#998722 & RHBZ#998692.

* Thu Aug 15 2013 Richard W.M. Jones <rjones@redhat.com> - 1:1.23.17-1
- New upstream version 1.23.17.
- Enable tests as cpu host-model is no longer used on TCG.

* Tue Aug 13 2013 Richard W.M. Jones <rjones@redhat.com> - 1:1.23.16-1
- New upstream version 1.23.16.

* Sun Aug 11 2013 Richard W.M. Jones <rjones@redhat.com> - 1:1.23.15-1
- New upstream version 1.23.15.

* Tue Aug  6 2013 Richard W.M. Jones <rjones@redhat.com> - 1:1.23.14-1
- New upstream version 1.23.14.

* Sun Aug  4 2013 Richard W.M. Jones <rjones@redhat.com> - 1:1.23.13-2
- Disable all tests because Rawhide kernel is broken (RHBZ#991808).

* Sat Aug  3 2013 Richard W.M. Jones <rjones@redhat.com> - 1:1.23.13-1
- New upstream version 1.23.13.

* Fri Aug 02 2013 Petr Pisar <ppisar@redhat.com> - 1:1.23.12-2
- Perl 5.18 rebuild

* Tue Jul 30 2013 Richard W.M. Jones <rjones@redhat.com> - 1:1.23.12-1
- New upstream version 1.23.12.
- Disable ARM tests because of libvirt error:
  XML error: No PCI buses available [code=27 domain=10] (RHBZ#990258).

* Tue Jul 30 2013 Richard W.M. Jones <rjones@redhat.com> - 1:1.23.11-2
- Enable ARM builds (thanks Dan Berrange).

* Mon Jul 29 2013 Richard W.M. Jones <rjones@redhat.com> - 1:1.23.11-1
- New upstream version 1.23.11.
- +BR systemd-devel (for systemd journal processing).
- Disable ARM builds for now.

* Tue Jul 23 2013 Richard W.M. Jones <rjones@redhat.com> - 1:1.23.10-1
- New upstream version 1.23.10.

* Fri Jul 19 2013 Richard W.M. Jones <rjones@redhat.com> - 1:1.23.9-1
- New upstream version 1.23.9.
- Remove 5 x patches which are all upstream.

* Thu Jul 11 2013 Richard W.M. Jones <rjones@redhat.com> - 1:1.23.8-5
- Add patches to ./run so we capture errors when i686 tests time out.
- Include upstream patch to fix double-free if appliance
  building fails (RHBZ#983218).

* Tue Jul  9 2013 Richard W.M. Jones <rjones@redhat.com> - 1:1.23.8-2
- New upstream version 1.23.8.
- Try enabling golang bindings.
- Add upstream patch to fix golang bindings.

* Wed Jul  3 2013 Richard W.M. Jones <rjones@redhat.com> - 1:1.23.7-1
- New upstream version 1.23.7.
- Disable golang bindings.

* Thu Jun 27 2013 Richard W.M. Jones <rjones@redhat.com> - 1:1.23.6-2
- Re-enable tests on i686, supposedly TCG problems are fixed
  (RHBZ#857026 etc.).

* Wed Jun 26 2013 Richard W.M. Jones <rjones@redhat.com> - 1:1.23.6-1
- New upstream version 1.23.6.

* Tue Jun 18 2013 Richard W.M. Jones <rjones@redhat.com> - 1:1.23.5-1
- New upstream version 1.23.5.
- Fix hostname inspection because of change in Augeas (RHBZ#975412).
- Upstream libguestfs now requires Augeas >= 1.0.0.
- Kernel bug which affected mdadm is fixed (RHBZ#962079).

* Fri Jun 14 2013 Richard W.M. Jones <rjones@redhat.com> - 1:1.23.4-1
- New upstream version 1.23.4.

* Mon Jun 10 2013 Richard W.M. Jones <rjones@redhat.com> - 1:1.23.3-1
- New upstream version 1.23.3.

* Wed Jun  5 2013 Richard W.M. Jones <rjones@redhat.com> - 1:1.23.2-2
- libguestfs-devel should depend on an explicit version of
  libguestfs-tools-c, in order that the latest package is pulled in.

* Mon Jun  3 2013 Richard W.M. Jones <rjones@redhat.com> - 1:1.23.2-1
- New upstream version 1.23.2.

* Tue May 28 2013 Richard W.M. Jones <rjones@redhat.com> - 1:1.23.1-1
- New upstream development branch 1.23.
- New upstream version 1.21.1.

* Tue May 21 2013 Richard W.M. Jones <rjones@redhat.com> - 1:1.21.40-3
- New upstream version 1.21.40.

* Wed May 15 2013 Richard W.M. Jones <rjones@redhat.com> - 1:1.21.39-1
- New upstream version 1.21.39.

* Mon May 13 2013 Richard W.M. Jones <rjones@redhat.com> - 1:1.21.38-2
- Bump and rebuild.

* Sat May 11 2013 Richard W.M. Jones <rjones@redhat.com> - 1:1.21.38-1
- New upstream version 1.21.38.

* Thu May  9 2013 Richard W.M. Jones <rjones@redhat.com> - 1:1.21.37-1
- New upstream version 1.21.37.

* Sun May  5 2013 Richard W.M. Jones <rjones@redhat.com> - 1:1.21.36-2
- Bump and rebuild.

* Thu May  2 2013 Richard W.M. Jones <rjones@redhat.com> - 1:1.21.36-1
- New upstream version 1.21.36.

* Tue Apr 30 2013 Richard W.M. Jones <rjones@redhat.com> - 1:1.21.35-1
- New upstream version 1.21.35.

* Mon Apr 29 2013 Richard W.M. Jones <rjones@redhat.com> - 1:1.21.34-2
- New upstream version 1.21.34.

* Thu Apr 25 2013 Richard W.M. Jones <rjones@redhat.com> - 1:1.21.33-1
- New upstream version 1.21.33.

* Tue Apr 23 2013 Richard W.M. Jones <rjones@redhat.com> - 1:1.21.32-1
- New upstream version 1.21.32.
- Fix stray backslash in spec file.
- Enable btrfs tests, since these are now stable enough not to fail usually.
- Skip gnulib tests which fail.

* Wed Apr 17 2013 Richard W.M. Jones <rjones@redhat.com> - 1:1.21.31-1
- New upstream version 1.21.31.
- Rebuild against new krb5 (RHBZ#953001).

* Tue Apr 16 2013 Richard W.M. Jones <rjones@redhat.com> - 1:1.21.30-1
- New upstream version 1.21.30.

* Sat Apr 13 2013 Richard W.M. Jones <rjones@redhat.com> - 1:1.21.29-1
- New upstream version 1.21.29.

* Thu Apr 11 2013 Richard W.M. Jones <rjones@redhat.com> - 1:1.21.28-3
- SYSLINUX only exists on x86 arches so make that dependency conditional
  (thanks Dennis Gilmore).

* Tue Apr  9 2013 Richard W.M. Jones <rjones@redhat.com> - 1:1.21.28-2
- New upstream version 1.21.28.
- Change attach-method -> backend in a few places.
- Simplify make install section so it fits on a single page.

* Thu Apr  4 2013 Richard W.M. Jones <rjones@redhat.com> - 1:1.21.27-1
- New upstream version 1.21.27.
- Add new appliance BRs: syslinux, syslinux-extlinux.
- Add a dependency on libosinfo (partial fix for RHBZ#948324).

* Tue Apr  2 2013 Richard W.M. Jones <rjones@redhat.com> - 1:1.21.26-4
- New upstream version 1.21.26.
- Use ./configure --with-default-backend=.. instead of attach-method.
- Remove Sys::Guestfs::Lib (removed upstream).
- Detect if network is available.
  libguestfs_buildnet macro no longer needed.
- Enable hardened build (-fPIE, RELRO).
- Remove BRs: ncurses-devel and versioned parted.

* Sat Mar 30 2013 Richard W.M. Jones <rjones@redhat.com> - 1:1.21.25-1
- New upstream version 1.21.25.

* Fri Mar 29 2013 Richard W.M. Jones <rjones@redhat.com> - 1:1.21.24-1
- New upstream version 1.21.24.
- Remove patches, now upstream.

* Fri Mar 29 2013 Richard W.M. Jones <rjones@redhat.com> - 1:1.21.23-3
- Add patch for broken 'file' command in Rawhide (RHBZ#928995).

* Thu Mar 28 2013 Richard W.M. Jones <rjones@redhat.com> - 1:1.21.23-2
- New upstream version 1.21.23.
- Remove 'Group' which is not required by modern RPM.
- Add patch to use new-style demand-loaded bash-completion scripts.
- Spin bash-completion scripts into a new libguestfs-bash-completion package.

* Mon Mar 18 2013 Richard W.M. Jones <rjones@redhat.com> - 1:1.21.22-1
- New upstream version 1.21.22.

* Sat Mar 16 2013 Richard W.M. Jones <rjones@redhat.com> - 1:1.21.21-2
- Set INSTALLDIRS on both make and make install rules.

* Fri Mar 15 2013 Richard W.M. Jones <rjones@redhat.com> - 1:1.21.21-1
- New upstream version 1.21.21.
- Remove ruby vendor patch.

* Wed Mar 13 2013 Richard W.M. Jones <rjones@redhat.com> - 1:1.21.20-1
- New upstream version 1.21.20.
- In Fedora 19, 'ruby(abi)' has been replaced by 'ruby(release)'
  and the version of the ruby ABI/release is now 2.0.0.

* Mon Mar 11 2013 Richard W.M. Jones <rjones@redhat.com> - 1:1.21.19-1
- New upstream version 1.21.19.

* Thu Mar  7 2013 Richard W.M. Jones <rjones@redhat.com> - 1:1.21.18-1
- New upstream version 1.21.18.

* Tue Mar  5 2013 Richard W.M. Jones <rjones@redhat.com> - 1:1.21.17-1
- New upstream version 1.21.17.
- New program 'guestunmount'.

* Fri Mar  1 2013 Richard W.M. Jones <rjones@redhat.com> - 1:1.21.16-1
- New upstream version 1.21.16.
- Re-enable tests, since kernel patch is upstream.

* Tue Feb 26 2013 Richard W.M. Jones <rjones@redhat.com> - 1:1.21.15-1
- New upstream version 1.21.15.

* Mon Feb 25 2013 Richard W.M. Jones <rjones@redhat.com> - 1:1.21.14-2
- New upstream version 1.21.14.
- Disable tests because of Rawhide kernel bug that prevents booting.

* Wed Feb 20 2013 Richard W.M. Jones <rjones@redhat.com> - 1:1.21.13-1
- New upstream version 1.21.13.

* Tue Feb 19 2013 Richard W.M. Jones <rjones@redhat.com> - 1:1.21.12-1
- New upstream version 1.21.12.
- Remove patch, now upstream.

* Thu Feb 14 2013 Richard W.M. Jones <rjones@redhat.com> - 1:1.21.11-2
- New upstream version 1.21.11.
- Add experimental patch to capture stack trace of segfaults in the appliance.

* Mon Feb 11 2013 Richard W.M. Jones <rjones@redhat.com> - 1:1.21.10-1
- New upstream version 1.21.10.

* Sat Feb  9 2013 Richard W.M. Jones <rjones@redhat.com> - 1:1.21.9-1
- New upstream version 1.21.9.

* Thu Feb  7 2013 Richard W.M. Jones <rjones@redhat.com> - 1:1.21.8-2
- Bump and rebuild.

* Tue Feb  5 2013 Richard W.M. Jones <rjones@redhat.com> - 1:1.21.8-1
- New upstream version 1.21.8.
- Remove patch which is now upstream.
- 'febootstrap' with renamed to 'supermin' upstream.
  . Depend on supermin >= 4.1.1.
  . Use new --with-supermin-packager-config option.

* Tue Feb  5 2013 Richard W.M. Jones <rjones@redhat.com> - 1:1.21.7-4
- Skip set_label tests because of RHBZ#906777.
- Disable btrfs tests again because RHBZ#863978 is not fixed.

* Mon Feb  4 2013 Richard W.M. Jones <rjones@redhat.com> - 1:1.21.7-2
- New development version 1.21.7.
- Re-enable btrfs tests, apparently fixed upstream.

* Mon Jan 28 2013 Richard W.M. Jones <rjones@redhat.com> - 1:1.21.6-1
- New development version 1.21.6.

* Sat Jan 26 2013 Richard W.M. Jones <rjones@redhat.com> - 1:1.21.5-3
- Bump and rebuild.

* Fri Jan 25 2013 Richard W.M. Jones <rjones@redhat.com> - 1:1.21.5-2
- Bump and rebuild.

* Mon Jan 21 2013 Richard W.M. Jones <rjones@redhat.com> - 1:1.21.5-1
- New development version 1.21.5.
- Remove upstream patch.

* Mon Jan 21 2013 Richard W.M. Jones <rjones@redhat.com> - 1:1.21.4-3
- Add upstream patch to allow btrfs tests to be skipped.
- Skip btrfs tests because btrfs has been broken forever (RHBZ#863978).

* Sat Jan 19 2013 Richard W.M. Jones <rjones@redhat.com> - 1:1.21.4-2
- Depend on openjdk instead of java.

* Thu Jan 17 2013 Richard W.M. Jones <rjones@redhat.com> - 1:1.21.4-1
- New upstream version 1.21.4.
- Add libguestfs-gobject-1.0.pc.
- Remove automake 1.13 hack, fixed upstream.
- Add explicit dependency on libcap, needed by the appliance.

* Thu Jan 17 2013 Richard W.M. Jones <rjones@redhat.com> - 1:1.21.3-2
- New upstream version 1.21.3.

* Sat Jan 12 2013 Richard W.M. Jones <rjones@redhat.com> - 1:1.21.2-3
- Bump and rebuild.

* Sat Dec 22 2012 Richard W.M. Jones <rjones@redhat.com> - 1:1.21.2-2
- New upstream version 1.21.2.
- Use new --with-febootstrap-packager-config option.

* Mon Dec 17 2012 Richard W.M. Jones <rjones@redhat.com> - 1:1.21.1-3
- Remove all RHEL-specific hacks since I've now branched RHEL 7.
- Add BR gdisk.

* Mon Dec 17 2012 Richard W.M. Jones <rjones@redhat.com> - 1:1.21.1-2
- New upstream version 1.21.1 (development branch).
- Fix source URL.
- Rebase ruby site/vendor patch.
- Use 'make check -k' so we get to see all test failures at once.
- For RHEL 7:
  * Do not depend on perl(Expect) (only needed to test virt-rescue).
  * Depend on /usr/bin/qemu-img instead of qemu-img package, since the
    package name (but not the binary) is different in RHEL 7.
  * Add workaround for libvirt/KVM bug RHBZ#878406.
  * Do not depend on libvirt-daemon-qemu.
  * Do not depend on libldm (not yet in RHEL 7: RHBZ#887894).

* Thu Dec 13 2012 Richard W.M. Jones <rjones@redhat.com> - 1:1.20.0-1
- New upstream version 1.20.0.
- New source URL for this branch.
- Reconcile upstream packagelist, BRs and Requires lists.
- Requires newest SELinux policy so that SVirt works.
- Fix patch 2.  Actually, remove and replace with a small script.

* Sat Dec 01 2012 Richard W.M. Jones <rjones@redhat.com> - 1:1.19.66-1
- New upstream version 1.19.66.

* Fri Nov 30 2012 Richard W.M. Jones <rjones@redhat.com> - 1:1.19.65-2
- Add a hack to work around glibc header bug <rpc/svc.h>.

* Thu Nov 29 2012 Richard W.M. Jones <rjones@redhat.com> - 1:1.19.65-1
- New upstream version 1.19.65.

* Sat Nov 24 2012 Richard W.M. Jones <rjones@redhat.com> - 1:1.19.64-1
- New upstream version 1.19.64.

* Sat Nov 24 2012 Richard W.M. Jones <rjones@redhat.com> - 1:1.19.63-3
- Re-add: Non-upstream patch to add the noapic flag on the kernel
  command line on i386 only.  This works around a bug in 32-bit qemu,
  https://bugzilla.redhat.com/show_bug.cgi?id=857026

* Fri Nov 23 2012 Richard W.M. Jones <rjones@redhat.com> - 1:1.19.63-2
- Remove non-upstream patch designed to work around
  https://bugzilla.redhat.com/show_bug.cgi?id=857026
  to see if this has been fixed.
- Re-enable tests on i686 to see if
  https://bugzilla.redhat.com/show_bug.cgi?id=870042
  has been fixed.

* Fri Nov 23 2012 Richard W.M. Jones <rjones@redhat.com> - 1:1.19.63-1
- New upstream version 1.19.63.

* Tue Nov 20 2012 Richard W.M. Jones <rjones@redhat.com> - 1:1.19.62-1
- New upstream version 1.19.62.

* Mon Nov 19 2012 Richard W.M. Jones <rjones@redhat.com> - 1:1.19.61-1
- New upstream version 1.19.61.

* Sat Nov 17 2012 Richard W.M. Jones <rjones@redhat.com> - 1:1.19.60-2
- Remove Lua bogus libtool *.la file.

* Sat Nov 17 2012 Richard W.M. Jones <rjones@redhat.com> - 1:1.19.60-1
- New upstream version 1.19.60.

* Tue Nov 13 2012 Richard W.M. Jones <rjones@redhat.com> - 1:1.19.59-1
- New upstream version 1.19.59.

* Sat Nov 10 2012 Richard W.M. Jones <rjones@redhat.com> - 1:1.19.58-1
- New upstream version 1.19.58.

* Thu Nov 08 2012 Richard W.M. Jones <rjones@redhat.com> - 1:1.19.57-1
- New upstream version 1.19.57.

* Tue Nov 06 2012 Richard W.M. Jones <rjones@redhat.com> - 1:1.19.56-3
- Add upstream patch to disable virt-format test, and disable
  it because wipefs utility is broken.

* Sat Nov 03 2012 Richard W.M. Jones <rjones@redhat.com> - 1:1.19.56-2
- Add upstream patch to fix wipefs test.

* Fri Nov 02 2012 Richard W.M. Jones <rjones@redhat.com> - 1:1.19.56-1
- New upstream version 1.19.56.

* Tue Oct 30 2012 Richard W.M. Jones <rjones@redhat.com> - 1:1.19.55-1
- New upstream version 1.19.55.

* Mon Oct 29 2012 Richard W.M. Jones <rjones@redhat.com> - 1:1.19.54-1
- New upstream version 1.19.54.

* Wed Oct 24 2012 Richard W.M. Jones <rjones@redhat.com> - 1:1.19.53-3
- Disable tests on ix86 because qemu/kernel is broken (RHBZ#870042).

* Wed Oct 24 2012 Richard W.M. Jones <rjones@redhat.com> - 1:1.19.53-2
- Add upstream patch to fix guestfish tests.

* Fri Oct 19 2012 Richard W.M. Jones <rjones@redhat.com> - 1:1.19.53-1
- New upstream version 1.19.53.

* Sun Oct 14 2012 Richard W.M. Jones <rjones@redhat.com> - 1:1.19.52-1
- New upstream version 1.19.52.

* Thu Oct 11 2012 Richard W.M. Jones <rjones@redhat.com> - 1:1.19.51-1
- New upstream version 1.19.51.

* Thu Oct 11 2012 Petr Pisar <ppisar@redhat.com> - 1:1.19.50-2
- Correct perl dependencies

* Thu Oct 11 2012 Richard W.M. Jones <rjones@redhat.com> - 1:1.19.50-1
- New upstream version 1.19.50.

* Wed Oct 10 2012 Richard W.M. Jones <rjones@redhat.com> - 1:1.19.49-3
- Upstream patch to workaround btrfs problems with kernel 3.7.0.

* Tue Oct 09 2012 Richard W.M. Jones <rjones@redhat.com> - 1:1.19.49-2
- Install all libguestfs-live-service udev rules into /usr/lib/udev/rules.d.

* Tue Oct 09 2012 Richard W.M. Jones <rjones@redhat.com> - 1:1.19.49-1
- New upstream version 1.19.49.

* Sun Oct 07 2012 Richard W.M. Jones <rjones@redhat.com> - 1:1.19.48-1
- New upstream version 1.19.48.

* Mon Oct 01 2012 Richard W.M. Jones <rjones@redhat.com> - 1:1.19.46-1
- New upstream version 1.19.46.

* Wed Sep 26 2012 Richard W.M. Jones <rjones@redhat.com> - 1:1.19.45-1
- New upstream version 1.19.45.

* Tue Sep 25 2012 Richard W.M. Jones <rjones@redhat.com> - 1:1.19.44-2
- Enable sVirt (NB: requires libvirt >= 0.10.2-3, selinux-policy >= 3.11.1-23).
- Add upstream patch to label the custom $TMPDIR used in test-launch-race.

* Mon Sep 24 2012 Richard W.M. Jones <rjones@redhat.com> - 1:1.19.44-1
- New upstream version 1.19.44.

* Sat Sep 22 2012 Richard W.M. Jones <rjones@redhat.com> - 1:1.19.43-1
- New upstream version 1.19.43.

* Tue Sep 18 2012 Richard W.M. Jones <rjones@redhat.com> - 1:1.19.42-2
- New upstream version 1.19.42.
- Rebase sVirt (disable) patch.

* Sun Sep 16 2012 Richard W.M. Jones <rjones@redhat.com> - 1:1.19.41-1
- New upstream version 1.19.41.

* Fri Sep 14 2012 Richard W.M. Jones <rjones@redhat.com> - 1:1.19.40-3
- Add (non-upstream) patch to add the noapic flag on the kernel
  command line on i386 only.  This works around a bug in 32-bit qemu.

* Wed Sep 12 2012 Richard W.M. Jones <rjones@redhat.com> - 1:1.19.40-2
- Enable tests because RHBZ#853408 has been fixed in qemu-1.2.0-3.fc18.

* Wed Sep 05 2012 Richard W.M. Jones <rjones@redhat.com> - 1:1.19.40-1
- New upstream version 1.19.40.

* Tue Sep 04 2012 Richard W.M. Jones <rjones@redhat.com> - 1:1.19.39-1
- New upstream version 1.19.39.

* Mon Sep 03 2012 Richard W.M. Jones <rjones@redhat.com> - 1:1.19.38-1
- New upstream version 1.19.38.

* Fri Aug 31 2012 Richard W.M. Jones <rjones@redhat.com> - 1:1.19.37-1
- New upstream version 1.19.37.

* Thu Aug 30 2012 Richard W.M. Jones <rjones@redhat.com> - 1:1.19.36-2
- New upstream version 1.19.36.
- Require libvirt-daemon-qemu (for libvirt attach method).

* Thu Aug 30 2012 Richard W.M. Jones <rjones@redhat.com> - 1:1.19.36-1
- Switch to using libvirt as the backend for running the appliance.  See:
  https://www.redhat.com/archives/libguestfs/2012-August/msg00070.html
- Use configure RPM macro instead of ./configure.

* Wed Aug 29 2012 Richard W.M. Jones <rjones@redhat.com> - 1:1.19.35-1
- New upstream version 1.19.35.

* Wed Aug 29 2012 Richard W.M. Jones <rjones@redhat.com> - 1:1.19.34-2
- Add upstream patch to fix Perl bindtests on 32 bit.

* Tue Aug 28 2012 Richard W.M. Jones <rjones@redhat.com> - 1:1.19.34-1
- New upstream version 1.19.34.

* Tue Aug 28 2012 Richard W.M. Jones <rjones@redhat.com> - 1:1.19.33-1
- New upstream version 1.19.33.

* Mon Aug 27 2012 Richard W.M. Jones <rjones@redhat.com> - 1:1.19.33-3
- Fix Perl examples directory so we only include the examples.
- Add Java examples to java-devel RPM.

* Tue Aug 21 2012 Richard W.M. Jones <rjones@redhat.com> - 1:1.19.33-2
- New upstream version 1.19.33.
- Reenable tests.

* Sat Aug 18 2012 Richard W.M. Jones <rjones@redhat.com> - 1:1.19.32-1
- New upstream version 1.19.32.

* Wed Aug 15 2012 Richard W.M. Jones <rjones@redhat.com> - 1:1.19.31-1
- New upstream version 1.19.31.

* Tue Aug 14 2012 Richard W.M. Jones <rjones@redhat.com> - 1:1.19.30-1
- New upstream version 1.19.30.

* Sat Aug 11 2012 Richard W.M. Jones <rjones@redhat.com> - 1:1.19.29-2
- New upstream version 1.19.29.
- Remove RELEASE NOTES from doc section, and add equivalent man page.

* Fri Aug 10 2012 Richard W.M. Jones <rjones@redhat.com> - 1:1.19.28-4
- Bump and rebuild.

* Thu Aug 02 2012 Richard W.M. Jones <rjones@redhat.com> - 1:1.19.28-3
- New upstream version 1.19.28.
- Update libguestfs-find-requires to generate ordinary lib dependencies.

* Wed Aug  1 2012 Richard W.M. Jones <rjones@redhat.com> - 1:1.19.27-2
- Disable tests because of RHBZ#844485.

* Mon Jul 30 2012 Richard W.M. Jones <rjones@redhat.com> - 1:1.19.27-1
- New upstream version 1.19.27.

* Thu Jul 26 2012 Richard W.M. Jones <rjones@redhat.com> - 1:1.19.26-2
- Remove old RPM-isms like defattr.
- Add upstream patches to fix use of 'run' script in tests.

* Thu Jul 26 2012 Richard W.M. Jones <rjones@redhat.com> - 1:1.19.26-1
- New upstream version 1.19.26.

* Tue Jul 24 2012 Richard W.M. Jones <rjones@redhat.com> - 1:1.19.25-1
- New upstream version 1.19.25.

* Mon Jul 23 2012 Richard W.M. Jones <rjones@redhat.com> - 1:1.19.24-1
- New upstream version 1.19.24.

* Sun Jul 22 2012 Richard W.M. Jones <rjones@redhat.com> - 1:1.19.23-1
- New upstream version 1.19.23.

* Thu Jul 19 2012 Richard W.M. Jones <rjones@redhat.com> - 1:1.19.22-2
- Add upstream patch to skip mount-local test if /dev/fuse not writable.

* Thu Jul 19 2012 Richard W.M. Jones <rjones@redhat.com> - 1:1.19.22-1
- New upstream version 1.19.22.

* Wed Jul 18 2012 Richard W.M. Jones <rjones@redhat.com> - 1:1.19.21-1
- New upstream version 1.19.21.

* Tue Jul 17 2012 Richard W.M. Jones <rjones@redhat.com> - 1:1.19.20-1
- New upstream version 1.19.20.

* Mon Jul 16 2012 Richard W.M. Jones <rjones@redhat.com> - 1:1.19.19-1
- New upstream version 1.19.19.

* Tue Jul 10 2012 Petr Pisar <ppisar@redhat.com> - 1:1.19.18-2
- Perl 5.16 rebuild

* Mon Jul 09 2012 Richard W.M. Jones <rjones@redhat.com> - 1:1.19.18-1
- New upstream version 1.19.18.

* Fri Jul 06 2012 Richard W.M. Jones <rjones@redhat.com> - 1:1.19.17-1
- New upstream version 1.19.17.

* Wed Jul 04 2012 Richard W.M. Jones <rjones@redhat.com> - 1:1.19.16-1
- New upstream version 1.19.16.

* Fri Jun 29 2012 Richard W.M. Jones <rjones@redhat.com> - 1:1.19.15-1
- New upstream version 1.19.15.

* Thu Jun 28 2012 Richard W.M. Jones <rjones@redhat.com> - 1:1.19.14-1
- New upstream version 1.19.14.

* Wed Jun 27 2012 Richard W.M. Jones <rjones@redhat.com> - 1:1.19.13-2
- New upstream version 1.19.13.
- Add upstream patch to fix GObject/Javascript tests.

* Tue Jun 26 2012 Richard W.M. Jones <rjones@redhat.com> - 1:1.19.12-1
- New upstream version 1.19.12.

* Mon Jun 25 2012 Richard W.M. Jones <rjones@redhat.com> - 1:1.19.11-1
- New upstream version 1.19.11.

* Fri Jun 22 2012 Richard W.M. Jones <rjones@redhat.com> - 1:1.19.10-1
- New upstream version 1.19.10.

* Mon Jun 18 2012 Richard W.M. Jones <rjones@redhat.com> - 1:1.19.9-1
- New upstream version 1.19.9.

* Thu Jun 14 2012 Richard W.M. Jones <rjones@redhat.com> - 1:1.19.8-1
- New upstream version 1.19.8.

* Thu Jun 14 2012 Richard W.M. Jones <rjones@redhat.com> - 1:1.19.7-2
- New upstream version 1.19.7.
- Require febotstrap >= 3.17.

* Tue Jun 12 2012 Richard W.M. Jones <rjones@redhat.com> - 1:1.19.6-2
- Require febootstrap >= 3.16.

* Tue Jun 12 2012 Richard W.M. Jones <rjones@redhat.com> - 1:1.19.6-1
- New upstream version 1.19.6.

* Tue Jun 12 2012 Richard W.M. Jones <rjones@redhat.com> - 1:1.19.6-1
- New upstream version 1.19.6.
- This version defaults to using virtio-scsi.
- Requires qemu >= 1.0.
- Requires febootstrap >= 3.15.

* Mon Jun 11 2012 Petr Pisar <ppisar@redhat.com> - 1:1.19.5-2
- Perl 5.16 rebuild

* Sat Jun 09 2012 Richard W.M. Jones <rjones@redhat.com> - 1:1.19.5-1
- New upstream version 1.19.5.

* Thu Jun 07 2012 Richard W.M. Jones <rjones@redhat.com> - 1:1.19.4-1
- New upstream version 1.19.4.

* Fri Jun 01 2012 Richard W.M. Jones <rjones@redhat.com> - 1:1.19.3-2
- New upstream version 1.19.3.
- Remove patches which are now upstream.

* Tue May 29 2012 Richard W.M. Jones <rjones@redhat.com> - 1:1.19.2-3
- Remove obsolete list of bugs in make check rule.
- Remove some obsolete test workarounds.
- Disable i386 tests (because of RHBZ#825944).

* Mon May 28 2012 Richard W.M. Jones <rjones@redhat.com> - 1:1.19.2-2
- Include patches to fix udev.

* Mon May 28 2012 Richard W.M. Jones <rjones@redhat.com> - 1:1.19.2-1
- New upstream version 1.19.2.

* Sat May 26 2012 Richard W.M. Jones <rjones@redhat.com> - 1:1.19.1-1
- New upstream version 1.19.1.

* Mon May 21 2012 Richard W.M. Jones <rjones@redhat.com> - 1:1.19.0-1
- New upstream version 1.19.0.

* Thu May 17 2012 Richard W.M. Jones <rjones@redhat.com> - 1:1.17.43-1
- New upstream version 1.17.43.

* Thu May 17 2012 Richard W.M. Jones <rjones@redhat.com> - 1:1.17.42-4
- On RHEL 7 only, remove reiserfs-utils, zerofree.

* Thu May 17 2012 Richard W.M. Jones <rjones@redhat.com> - 1:1.17.42-3
- On RHEL 7 only, remove nilfs-utils.

* Tue May 15 2012 Richard W.M. Jones <rjones@redhat.com> - 1:1.17.42-2
- Bundled gnulib (RHBZ#821767).

* Mon May 14 2012 Richard W.M. Jones <rjones@redhat.com> - 1:1.17.42-1
- New upstream version 1.17.42.

* Fri May 11 2012 Richard W.M. Jones <rjones@redhat.com> - 1:1.17.41-1
- New upstream version 1.17.41.

* Tue May 08 2012 Richard W.M. Jones <rjones@redhat.com> - 1:1.17.40-1
- New upstream version 1.17.40.

* Tue May  8 2012 Richard W.M. Jones <rjones@redhat.com> - 1:1.17.39-3
- Disable hfsplus-tools on RHEL 7.

* Thu May 03 2012 Richard W.M. Jones <rjones@redhat.com> - 1:1.17.39-2
- BR perl-XML-XPath to run the new XML test.

* Thu May 03 2012 Richard W.M. Jones <rjones@redhat.com> - 1:1.17.39-1
- New upstream version 1.17.39.

* Wed May 02 2012 Richard W.M. Jones <rjones@redhat.com> - 1:1.17.38-3
- Remove explicit runtime deps for old virt-sysprep.
- Add explicit runtime dep on fuse (RHBZ#767852, thanks Pádraig Brady).
- Remove explicit versioned dep on glibc.

* Tue May  1 2012 Peter Robinson <pbrobinson@fedoraproject.org> - 1:1.17.38-2
- Update supported filesystems for ARM

* Tue May 01 2012 Richard W.M. Jones <rjones@redhat.com> - 1:1.17.38-1
- New upstream version 1.17.38.

* Tue May 01 2012 Richard W.M. Jones <rjones@redhat.com> - 1:1.17.37-2
- Add guestfs-faq(1) (FAQ is now a man page).

* Tue May 01 2012 Richard W.M. Jones <rjones@redhat.com> - 1:1.17.37-1
- New upstream version 1.17.37.

* Fri Apr 27 2012 Richard W.M. Jones <rjones@redhat.com> - 1:1.17.36-2
- Add upstream patch to fix installation of gobject headers.

* Thu Apr 26 2012 Richard W.M. Jones <rjones@redhat.com> - 1:1.17.36-1
- New upstream version 1.17.36.

* Thu Apr 26 2012 Richard W.M. Jones <rjones@redhat.com> - 1:1.17.35-1
- New upstream version 1.17.35.

* Tue Apr 24 2012 Richard W.M. Jones <rjones@redhat.com> - 1:1.17.34-1
- New upstream version 1.17.34.

* Mon Apr 23 2012 Richard W.M. Jones <rjones@redhat.com> - 1:1.17.33-1
- New upstream version 1.17.33.

* Tue Apr 17 2012 Richard W.M. Jones <rjones@redhat.com> - 1:1.17.32-1
- New upstream version 1.17.32.

* Mon Apr 16 2012 Richard W.M. Jones <rjones@redhat.com> - 1:1.17.31-1
- New upstream version 1.17.31.

* Fri Apr 13 2012 Richard W.M. Jones <rjones@redhat.com> - 1:1.17.30-1
- New upstream version 1.17.30.

* Thu Apr 12 2012 Richard W.M. Jones <rjones@redhat.com> - 1:1.17.29-1
- New upstream version 1.17.29.

* Thu Apr 12 2012 Richard W.M. Jones <rjones@redhat.com> - 1:1.17.28-2
- Enable ruby 1.9 patch in RHEL 7 (RHBZ#812139).

* Thu Apr 12 2012 Richard W.M. Jones <rjones@redhat.com> - 1:1.17.28-1
- New upstream version 1.17.28.

* Wed Apr 11 2012 Richard W.M. Jones <rjones@redhat.com> - 1:1.17.27-2
- Add guestfs-performance(1) manual page.

* Tue Apr 10 2012 Richard W.M. Jones <rjones@redhat.com> - 1:1.17.27-1
- New upstream version 1.17.27.

* Tue Apr 03 2012 Richard W.M. Jones <rjones@redhat.com> - 1:1.17.26-1
- New upstream version 1.17.26.

* Mon Apr 02 2012 Richard W.M. Jones <rjones@redhat.com> - 1:1.17.25-1
- New upstream version 1.17.25.

* Sun Apr 01 2012 Richard W.M. Jones <rjones@redhat.com> - 1:1.17.24-1
- New upstream version 1.17.24.

* Sun Apr 01 2012 Richard W.M. Jones <rjones@redhat.com> - 1:1.17.23-1
- New upstream version 1.17.23.

* Thu Mar 29 2012 Richard W.M. Jones <rjones@redhat.com> - 1:1.17.22-2
- Include all gobject header files.
- Include gtk-doc, and depend on the gtk-doc package at runtime.

* Thu Mar 29 2012 Richard W.M. Jones <rjones@redhat.com> - 1:1.17.22-1
- New upstream version 1.17.22.

* Thu Mar 29 2012 Richard W.M. Jones <rjones@redhat.com> - 1:1.17.21-2
- Bump and rebuild.

* Wed Mar 21 2012 Richard W.M. Jones <rjones@redhat.com> - 1:1.17.21-1
- New upstream version 1.17.21.

* Mon Mar 19 2012 Richard W.M. Jones <rjones@redhat.com> - 1:1.17.20-3
- Reenable LUKS, since RHBZ#804345 is reported to be fixed.

* Sun Mar 18 2012 Richard W.M. Jones <rjones@redhat.com> - 1:1.17.20-2
- Disable LUKS tests because LUKS is broken in Rawhide (RHBZ#804345).

* Sat Mar 17 2012 Richard W.M. Jones <rjones@redhat.com> - 1:1.17.20-1
- New upstream version 1.17.20.

* Sat Mar 17 2012 Richard W.M. Jones <rjones@redhat.com> - 1:1.17.19-2
- Add libguestfs-make-fixed-appliance (with man page).

* Fri Mar 16 2012 Richard W.M. Jones <rjones@redhat.com> - 1:1.17.19-1
- New upstream version 1.17.19.

* Thu Mar 15 2012 Richard W.M. Jones <rjones@redhat.com> - 1:1.17.18-1
- New upstream version 1.17.18.

* Wed Mar 14 2012 Richard W.M. Jones <rjones@redhat.com> - 1:1.17.17-1
- New upstream version 1.17.17.

* Wed Mar 14 2012 Richard W.M. Jones <rjones@redhat.com> - 1:1.17.16-2
- Bump and rebuild.

* Tue Mar 13 2012 Richard W.M. Jones <rjones@redhat.com> - 1:1.17.16-1
- New upstream version 1.17.16.

* Mon Mar 12 2012 Richard W.M. Jones <rjones@redhat.com> - 1:1.17.15-1
- New upstream version 1.17.15.

* Fri Mar 09 2012 Richard W.M. Jones <rjones@redhat.com> - 1:1.17.14-1
- New upstream version 1.17.14.

* Thu Mar 08 2012 Richard W.M. Jones <rjones@redhat.com> - 1:1.17.13-1
- New upstream version 1.17.13.

* Thu Mar 08 2012 Richard W.M. Jones <rjones@redhat.com> - 1:1.17.12-2
- Enable Japanese man pages, since these are in a better state upstream.

* Wed Mar 07 2012 Richard W.M. Jones <rjones@redhat.com> - 1:1.17.12-1
- New upstream version 1.17.12.

* Wed Mar 07 2012 Richard W.M. Jones <rjones@redhat.com> - 1:1.17.11-2
- Require netpbm-progs, icoutils.  These are needed for icon generation
  during inspection, but were not being pulled in before.

* Mon Mar 05 2012 Richard W.M. Jones <rjones@redhat.com> - 1:1.17.11-1
- New upstream version 1.17.11.

* Sat Mar 03 2012 Richard W.M. Jones <rjones@redhat.com> - 1:1.17.10-2
- New upstream version 1.17.10.
- Rebase Ruby patch against new libguestfs.

* Wed Feb 29 2012 Richard W.M. Jones <rjones@redhat.com> - 1:1.17.9-1
- New upstream version 1.17.9.

* Wed Feb 15 2012 Richard W.M. Jones <rjones@redhat.com> - 1:1.17.8-1
- New upstream version 1.17.8.

* Mon Feb 13 2012 Richard W.M. Jones <rjones@redhat.com> - 1:1.17.7-1
- New upstream version 1.17.7.

* Fri Feb 10 2012 Richard W.M. Jones <rjones@redhat.com> - 1:1.17.6-1
- +BR ruby-irb.
- Make virtio unconditional.  It's been a very long time since disabling
  virtio was a good idea.
- Disable some packages not available in RHEL 7.
- New upstream version 1.17.6.

* Fri Feb 10 2012 Petr Pisar <ppisar@redhat.com> - 1:1.17.5-3
- Rebuild against PCRE 8.30

* Thu Feb  9 2012 Richard W.M. Jones <rjones@redhat.com> - 1:1.17.5-2
- Rebuild with ruby(abi) = 1.9.1.

* Wed Feb  8 2012 Richard W.M. Jones <rjones@redhat.com> - 1:1.17.5-1
- New upstream version 1.17.5.
- Remove usrmove workaround patch, now upstream.

* Wed Feb  8 2012 Richard W.M. Jones <rjones@redhat.com> - 1:1.17.4-8
- Further Ruby 1.9 changes.

* Tue Feb 07 2012 Richard W.M. Jones <rjones@redhat.com> - 1:1.17.4-7
- Bump and rebuild for Ruby update.

* Mon Feb  6 2012 Richard W.M. Jones <rjones@redhat.com> - 1:1.17.4-6
- Add workaround for usrmove in Fedora.

* Wed Feb  1 2012 Richard W.M. Jones <rjones@redhat.com> - 1:1.17.4-1
- New upstream version 1.17.4.
- Remove patch now upstream.

* Sat Jan 28 2012 Richard W.M. Jones <rjones@redhat.com> - 1:1.17.3-2
- New upstream version 1.17.3.
- Remove patch now upstream.
- Add upstream patch to fix OCaml bytecode compilation.

* Fri Jan 27 2012 Richard W.M. Jones <rjones@redhat.com> - 1:1.17.2-3
- Upstream patch to work with udev >= 176.

* Thu Jan 26 2012 Richard W.M. Jones <rjones@redhat.com> - 1:1.17.2-2
- New upstream version 1.17.2.
- Use libdb-utils instead of old db4-utils.
- net-tools is no longer used; replaced by iproute (RHBZ#784647).
- Try re-enabling tests on i686.

* Tue Jan 24 2012 Richard W.M. Jones <rjones@redhat.com> - 1:1.17.1-1
- New upstream version 1.17.1.

* Mon Jan 23 2012 Richard W.M. Jones <rjones@redhat.com> - 1:1.16.0-1
- New upstream version 1.16.0.
- Remove patches which are now upstream.
- GObject: Move *.typelib file to base gobject package.

* Sun Jan 22 2012 Richard W.M. Jones <rjones@redhat.com> - 1:1.15.19-1
- New upstream version 1.15.19.
- +BR psmisc for the appliance.
- Includes GObject bindings in libguestfs-gobject and
  libguestfs-gobject-devel subpackages.
- Include upstream patches for PHP 5.4.

* Thu Jan 19 2012 Richard W.M. Jones <rjones@redhat.com> - 1:1.15.18-1
- New upstream version 1.15.18.

* Wed Jan 18 2012 Richard W.M. Jones <rjones@redhat.com> - 1:1.15.17-1
- New upstream version 1.15.17.
- New tool: virt-format.

* Tue Jan 10 2012 Richard W.M. Jones <rjones@redhat.com> - 1:1.15.16-1
- New upstream version 1.15.16.

* Sun Jan  8 2012 Richard W.M. Jones <rjones@redhat.com> - 1:1.15.15-2
- New upstream version 1.15.15.
- Updated gnulib fixes builds with gcc 4.7.
- Rebuild for OCaml 3.12.1.
- Add explicit BR perl-hivex, required for various Perl virt tools.

* Fri Dec 23 2011 Richard W.M. Jones <rjones@redhat.com> - 1:1.15.14-1
- New upstream version 1.15.14.
- Remove three patches, now upstream.

* Thu Dec 22 2011 Richard W.M. Jones <rjones@redhat.com> - 1:1.15.13-4
- New upstream version 1.15.13.
- Fixes Security: Mitigate possible privilege escalation via SG_IO ioctl
  (CVE-2011-4127, RHBZ#757071).
- Add three upstream patches to fix 'make check'.

* Thu Dec 22 2011 Richard W.M. Jones <rjones@redhat.com> - 1:1.15.12-1
- New upstream version 1.15.12.

* Fri Dec  9 2011 Richard W.M. Jones <rjones@redhat.com> - 1:1.15.11-1
- New upstream version 1.15.11.

* Tue Dec  6 2011 Richard W.M. Jones <rjones@redhat.com> - 1:1.15.10-1
- New upstream version 1.15.10.
- Remove patch, now upstream.

* Sat Dec  3 2011 Richard W.M. Jones <rjones@redhat.com> - 1:1.15.9-2
- New upstream version 1.15.9.
- Add upstream patch to fix Augeas library detection.
- Appliance explicitly requires libxml2 (because Augeas >= 0.10 requires it),
  although it was implicitly included already.

* Tue Nov 29 2011 Richard W.M. Jones <rjones@redhat.com> - 1:1.15.8-1
- New upstream version 1.15.8.

* Tue Nov 29 2011 Richard W.M. Jones <rjones@redhat.com> - 1:1.15.7-1
- New upstream version 1.15.7.

* Thu Nov 24 2011 Richard W.M. Jones <rjones@redhat.com> - 1:1.15.6-1
- New upstream version 1.15.6.

* Mon Nov 21 2011 Richard W.M. Jones <rjones@redhat.com> - 1:1.15.5-1
- New upstream version 1.15.5.
- Add guestfs-testing(1) man page.

* Thu Nov 17 2011 Richard W.M. Jones <rjones@redhat.com> - 1:1.15.4-2
- New upstream version 1.15.4.
- Remove patch which is now upstream.
- libguestfs_jni.a is no longer built.

* Fri Nov 11 2011 Richard W.M. Jones <rjones@redhat.com> - 1:1.15.3-3
- Add upstream patch to disable part of virt-df test.

* Thu Nov 10 2011 Richard W.M. Jones <rjones@redhat.com> - 1:1.15.3-1
- New upstream version 1.15.3.
- Fix list of BuildRequires so they precisely match the appliance.

* Thu Nov  3 2011 Richard W.M. Jones <rjones@redhat.com> - 1:1.15.2-1
- New upstream version 1.15.2.
- ocaml-pcre is no longer required for virt-resize.
- xmlstarlet is no longer required for virt-sysprep.

* Tue Nov  1 2011 Richard W.M. Jones <rjones@redhat.com> - 1:1.15.1-1
- New upstream version 1.15.1.

* Fri Oct 28 2011 Richard W.M. Jones <rjones@redhat.com> - 1:1.15.0-1
- Stable branch 1.14.0 was released.  This is the new development
  branch version 1.15.0.

* Wed Oct 26 2011 Richard W.M. Jones <rjones@redhat.com> - 1:1.13.26-1
- New upstream version 1.13.26.

* Wed Oct 26 2011 Richard W.M. Jones <rjones@redhat.com> - 1:1.13.25-1
- New upstream version 1.13.25.

* Mon Oct 24 2011 Richard W.M. Jones <rjones@redhat.com> - 1:1.13.24-1
- New upstream version 1.13.24.
- This version includes upstream workarounds for broken qemu, so both
  non-upstream patches have now been removed from Fedora.

* Fri Oct 21 2011 Marcela Mašláňová <mmaslano@redhat.com> - 1:1.13.23-1.1
- rebuild with new gmp without compat lib

* Thu Oct 20 2011 Richard W.M. Jones <rjones@redhat.com> - 1:1.13.23-1
- New upstream version 1.13.23.

* Wed Oct 19 2011 Richard W.M. Jones <rjones@redhat.com> - 1:1.13.22-2
- New upstream version 1.13.22.
- Remove 3x upstream patches.
- Renumber the two remaining non-upstream patches as patch0, patch1.
- Rebase patch1.

* Mon Oct 17 2011 Richard W.M. Jones <rjones@redhat.com> - 1:1.13.21-4
- Add upstream patch to skip FUSE tests if there is no /dev/fuse.
  This allows us also to remove the Fedora-specific patch which
  disabled these tests before.

* Sat Oct 15 2011 Richard W.M. Jones <rjones@redhat.com> - 1:1.13.21-3
- Add upstream patch to fix virt-sysprep test.

* Fri Oct 14 2011 Richard W.M. Jones <rjones@redhat.com> - 1:1.13.21-2
- New upstream version 1.13.21.
- Move virt-sysprep to libguestfs-tools, to avoid pulling in extra
  dependencies for RHEV-H.  This tool is not likely to be useful
  for RHEV-H in its current form anyway.
- Change BR cryptsetup-luks -> cryptsetup since that package changed.

* Wed Oct 12 2011 Peter Schiffer <pschiffe@redhat.com> - 1:1.13.20-1.1
- rebuild with new gmp

* Tue Oct 11 2011 Richard W.M. Jones <rjones@redhat.com> - 1:1.13.20-1
- New upstream version 1.13.20.

* Sat Oct  8 2011 Richard W.M. Jones <rjones@redhat.com> - 1:1.13.19-1
- New upstream version 1.13.19.
- New tool: virt-sysprep.
- Remove the old guestfish and libguestfs-mount packages, and put these
  tools into libguestfs-tools.  This change is long overdue, but is also
  necessitated by the new virt-sysprep tool.  This new tool would pull
  in guestfish anyway, so having separate packages makes no sense.
- Remove old obsoletes for virt-cat, virt-df, virt-df2 and virt-inspector,
  since those packages existed only in much older Fedora.

* Wed Oct  5 2011 Richard W.M. Jones <rjones@redhat.com> - 1:1.13.18-1
- New upstream version 1.13.18.
- New tool: virt-alignment-scan.

* Tue Oct  4 2011 Richard W.M. Jones <rjones@redhat.com> - 1:1.13.17-1
- New upstream version 1.13.17.
- New tool: virt-sparsify.

* Sat Oct  1 2011 Richard W.M. Jones <rjones@redhat.com> - 1:1.13.16-1
- New upstream version 1.13.16.

* Thu Sep 29 2011 Richard W.M. Jones <rjones@redhat.com> - 1:1.13.15-2
- Rearrange description to make it clearer.
- virt-resize was written in OCaml.  Move it to libguestfs-tools-c
  subpackage since it doesn't require Perl.

* Wed Sep 28 2011 Richard W.M. Jones <rjones@redhat.com> - 1:1.13.15-1
- New upstream version 1.13.15.
- Add lzop program to the appliance (for compress-out API).
- Remove upstream patch.

* Mon Sep 26 2011 Richard W.M. Jones <rjones@redhat.com> - 1:1.13.14-2
- Upstream patch to fix timer check failures during boot (RHBZ#502058).

* Sat Sep 24 2011 Richard W.M. Jones <rjones@redhat.com> - 1:1.13.14-1
- New upstream version 1.13.14.

* Wed Sep 21 2011 Richard W.M. Jones <rjones@redhat.com> - 1:1.13.13-1
- Add Erlang bindings in erlang-libguestfs subpackage.
- Remove upstream patch.

* Fri Sep 16 2011 Richard W.M. Jones <rjones@redhat.com> - 1:1.13.12-4
- Don't require grub.  See RHBZ#737261.
- Note this (hopefully temporarily) breaks guestfs_grub_install API.
- Include upstream patch to add guestfs_grub_install into an optional group.

* Wed Sep 14 2011 Richard W.M. Jones <rjones@redhat.com> - 1:1.13.12-1
- New upstream version 1.13.12.

* Thu Sep  1 2011 Richard W.M. Jones <rjones@redhat.com> - 1:1.13.11-1
- New upstream version 1.13.11.

* Tue Aug 30 2011 Richard W.M. Jones <rjones@redhat.com> - 1:1.13.10-2
- Remove MAKEDEV dependency (RHBZ#727247).

* Sun Aug 28 2011 Richard W.M. Jones <rjones@redhat.com> - 1:1.13.10-1
- New upstream version 1.13.10.

* Fri Aug 26 2011 Richard W.M. Jones <rjones@redhat.com> - 1:1.13.9-1
- New upstream version 1.13.9.

* Fri Aug 26 2011 Richard W.M. Jones <rjones@redhat.com> - 1:1.13.8-1
- New upstream version 1.13.8.
- Static python library is no longer built, so don't rm it.

* Tue Aug 23 2011 Richard W.M. Jones <rjones@redhat.com> - 1:1.13.7-1
- New upstream version 1.13.7.
- configure --with-extra version string contains Fedora release.
- Build with make V=1 to display full compile commands.
- Remove /usr/sbin PATH setting, not used for a very long time.

* Fri Aug 19 2011 Richard W.M. Jones <rjones@redhat.com> - 1:1.13.6-2
- New upstream version 1.13.6.
- Rebase non-upstream patch to fix qemu -machine option.

* Wed Aug 17 2011 Richard W.M. Jones <rjones@redhat.com> - 1:1.13.5-1
- New upstream version 1.13.5.

* Thu Aug 11 2011 Richard W.M. Jones <rjones@redhat.com> - 1:1.13.4-1
- New upstream version 1.13.4.

* Mon Aug  8 2011 Richard W.M. Jones <rjones@redhat.com> - 1:1.13.3-4
- New upstream version 1.13.3.
- 'test-getlogin_r.c:55: assertion failed' test must now be fixed in
  gnulib/tests directory instead of daemon/tests (the latter directory
  no longer exists).
- Only run testsuite on x86_64 because of qemu bug.

* Tue Aug  2 2011 Richard W.M. Jones <rjones@redhat.com> - 1:1.13.2-3
- Switch Rawhide to use the new development branch (1.13).
- New upstream version 1.13.2.
- Remove upstream patch.
- Ensure config.log is printed, even in the error case.

* Tue Jul 26 2011 Richard W.M. Jones <rjones@redhat.com> - 1:1.12.1-4
- New upstream stable branch version 1.12.1.
- Remove 5 x upstream patches.
- Add non-upstream patch to deal with broken qemu -machine option.
- Add upstream patch to fix segfault in OCaml bindings.

* Tue Jul 26 2011 Richard W.M. Jones <rjones@redhat.com> - 1:1.12.0-11
- Bump and rebuild.

* Fri Jul 22 2011 Richard W.M. Jones <rjones@redhat.com> - 1:1.12.0-10
- Rebuild against fixed hivex 1.2.7-7 in dist-f16-perl.

* Thu Jul 21 2011 Richard W.M. Jones <rjones@redhat.com> - 1:1.12.0-9
- Attempt rebuild in dist-f16-perl.

* Thu Jul 21 2011 Petr Sabata <contyk@redhat.com> - 1:1.12.0-8
- Perl mass rebuild

* Thu Jul 21 2011 Richard W.M. Jones <rjones@redhat.com> - 1:1.12.0-4
- Disable tests, use quickcheck, because of RHBZ#723555, RHBZ#723822.

* Wed Jul 20 2011 Richard W.M. Jones <rjones@redhat.com> - 1:1.12.0-2
- Readd patch to fix virtio-serial test for qemu 0.15.

* Wed Jul 20 2011 Richard W.M. Jones <rjones@redhat.com> - 1:1.12.0-1
- New stable version 1.12.0 for Fedora 16.
- Remove upstream patch.
- Disable tests on i686 (because of RHBZ#723555).

* Wed Jul 20 2011 Petr Sabata <contyk@redhat.com> - 1:1.11.20-3
- Perl mass rebuild

* Tue Jul 19 2011 Richard W.M. Jones <rjones@redhat.com> - 1:1.11.20-2
- Add upstream patch to fix virtio-serial test for qemu 0.15.

* Tue Jul 19 2011 Richard W.M. Jones <rjones@redhat.com> - 1:1.11.20-1
- New upstream version 1.11.20.
- Replace standard README file with one suited for Fedora.
- Add guestfs-java(3) manpage to libguestfs-java-devel package.

* Mon Jul 18 2011 Richard W.M. Jones <rjones@redhat.com> - 1:1.11.19-1
- New upstream version 1.11.19.
- Remove upstream patch.
- Add Ukrainian (uk) man pages subpackage.

* Fri Jul 15 2011 Richard W.M. Jones <rjones@redhat.com> - 1:1.11.18-2
- Add upstream patch to fix regression test.

* Fri Jul 15 2011 Richard W.M. Jones <rjones@redhat.com> - 1:1.11.18-1
- New upstream version 1.11.18.
- Force febootstrap >= 3.7 which contains a fix for latest Rawhide.
- Use --enable-install-daemon to install guestfsd.

* Thu Jul 14 2011 Richard W.M. Jones <rjones@redhat.com> - 1:1.11.17-1
- New upstream version 1.11.17.

* Wed Jul 13 2011 Richard W.M. Jones <rjones@redhat.com> - 1:1.11.16-1
- New upstream version 1.11.16.

* Tue Jul 12 2011 Richard W.M. Jones <rjones@redhat.com> - 1:1.11.15-1
- New upstream version 1.11.15.

* Wed Jul  6 2011 Richard W.M. Jones <rjones@redhat.com> - 1:1.11.14-1
- New upstream version 1.11.14.

* Wed Jul  6 2011 Richard W.M. Jones <rjones@redhat.com> - 1:1.11.13-3
- Further updates to libguestfs-live-service after feedback from
  Dan Berrange and Lennart Poettering.

* Tue Jul  5 2011 Richard W.M. Jones <rjones@redhat.com> - 1:1.11.13-2
- Add libguestfs-live-service subpackage.  This can be installed in
  virtual machines in order to enable safe editing of files in running
  guests (eg. guestfish --live).

* Thu Jun 30 2011 Richard W.M. Jones <rjones@redhat.com> - 1:1.11.13-1
- New upstream version 1.11.13.

* Wed Jun 29 2011 Richard W.M. Jones <rjones@redhat.com> - 1:1.11.12-3
- Bump and rebuild for parted 3.0.
- Depend on fixed parted >= 3.0-2.

* Tue Jun 28 2011 Richard W.M. Jones <rjones@redhat.com> - 1:1.11.12-1
- New upstream version 1.11.12.

* Tue Jun 21 2011 Richard W.M. Jones <rjones@redhat.com> - 1:1.11.11-1
- New upstream version 1.11.11.

* Mon Jun 20 2011 Richard W.M. Jones <rjones@redhat.com> - 1:1.11.10-3
- Temporarily stop setting CCFLAGS in perl subdirectory.
  See: http://bugs.debian.org/cgi-bin/bugreport.cgi?bug=628522

* Fri Jun 17 2011 Marcela Mašláňová <mmaslano@redhat.com> - 1:1.11.10-2
- Perl mass rebuild

* Fri Jun 10 2011 Richard W.M. Jones <rjones@redhat.com> - 1:1.11.10-1
- New upstream version 1.11.10.
- Enable tests since fix for RHBZ#710921 is in Rawhide kernel package.

* Fri Jun 10 2011 Marcela Mašláňová <mmaslano@redhat.com> - 1:1.11.9-8
- Perl 5.14 mass rebuild

* Sun Jun  5 2011 Richard W.M. Jones <rjones@redhat.com> - 1:1.11.9-7
- Build against new parted.
- Disable tests on i686 because of RHBZ#710921.
- Remove recipes/ doc directory.  This is no longer present because it
  was replaced by a guestfs-recipes(1) man page.

* Sat Jun  4 2011 Richard W.M. Jones <rjones@redhat.com> - 1:1.11.9-1
- New upstream version 1.11.9.

* Wed May 18 2011 Richard W.M. Jones <rjones@redhat.com> - 1:1.11.8-1
- New upstream version 1.11.8.
- "zero" command test is fixed now, so we don't need to skip it.

* Tue May 17 2011 Richard W.M. Jones <rjones@redhat.com> - 1:1.11.7-3
- New upstream version 1.11.7.
- Depends on hivex >= 1.2.7.
- Remove upstream patch.
- Skip test of "zero" command (RHBZ#705499).

* Mon May  9 2011 Richard W.M. Jones <rjones@redhat.com> - 1:1.11.5-2
- configure: Use Python platform-dependent site-packages.

* Mon May  9 2011 Richard W.M. Jones <rjones@redhat.com> - 1:1.11.5-1
- New upstream version 1.11.5.
- virt-edit has been rewritten in C, therefore this tool has been moved
  into the libguestfs-tools-c package.

* Sun May  8 2011 Richard W.M. Jones <rjones@redhat.com> - 1:1.11.4-1
- New upstream version 1.11.4.

* Fri Apr 22 2011 Richard W.M. Jones <rjones@redhat.com> - 1:1.11.3-1
- New upstream version 1.11.3.

* Mon Apr 18 2011 Richard W.M. Jones <rjones@redhat.com> - 1:1.11.2-1
- New upstream version 1.11.2.
- Fixes Python bindings when used in Python threads.
- Remove upstream patch.

* Sat Apr 16 2011 Richard W.M. Jones <rjones@redhat.com> - 1:1.11.1-2
- New upstream version 1.11.1.
- Add upstream patch so we don't depend on libtool.

* Fri Apr 15 2011 Richard W.M. Jones <rjones@redhat.com> - 1:1.11.0-2
- Bump and rebuild.

* Tue Apr 12 2011 Richard W.M. Jones <rjones@redhat.com> - 1:1.11.0-1
- New upstream development branch 1.11.0.
- New Source URL.
- Remove patches which are now upstream.

* Sun Apr 10 2011 Richard W.M. Jones <rjones@redhat.com> - 1:1.9.18-4
- Include further fixes to virt-resize from upstream.

* Sat Apr  9 2011 Richard W.M. Jones <rjones@redhat.com> - 1:1.9.18-2
- New upstream version 1.9.18.
- Requires ocaml-pcre for new virt-resize.
- Remove libguestfs-test-tool-helper program which is no longer used.
- Include upstream fix for virt-resize build.

* Wed Apr  6 2011 Richard W.M. Jones <rjones@redhat.com> - 1:1.9.17-2
- Remove partially translated Ukrainian manpages.

* Tue Apr  5 2011 Richard W.M. Jones <rjones@redhat.com> - 1:1.9.17-1
- New upstream version 1.9.17.

* Fri Apr  1 2011 Richard W.M. Jones <rjones@redhat.com> - 1:1.9.16-1
- New upstream version 1.9.16.

* Fri Apr  1 2011 Richard W.M. Jones <rjones@redhat.com> - 1:1.9.15-1
- New upstream version 1.9.15.
- Add BR libconfig-devel.
- Add /etc/libguestfs-tools.conf (config file for guestfish, guestmount,
  virt-rescue; in future for other tools as well).

* Mon Mar 28 2011 Richard W.M. Jones <rjones@redhat.com> - 1:1.9.14-1
- New upstream version 1.9.14.
- Include 'acl' as BR so virt-rescue gets getfacl and setfacl programs.

* Mon Mar 28 2011 Richard W.M. Jones <rjones@redhat.com> - 1:1.9.13-2
- Include 'attr' as BR (required for getfattr, setfattr programs in
  virt-rescue).

* Thu Mar 24 2011 Richard W.M. Jones <rjones@redhat.com> - 1:1.9.13-1
- New upstream version 1.9.13.

* Fri Mar 18 2011 Richard W.M. Jones <rjones@redhat.com> - 1:1.9.12-1
- New upstream version 1.9.12.

* Wed Mar 16 2011 Richard W.M. Jones <rjones@redhat.com> - 1:1.9.11-2
- Add runtime requires on minimum glibc because of newly readable binaries.

* Tue Mar 15 2011 Richard W.M. Jones <rjones@redhat.com> - 1:1.9.11-1
- New upstream version 1.9.11.
- Add generated Ruby documentation (rdoc).

* Tue Mar  8 2011 Richard W.M. Jones <rjones@redhat.com> - 1:1.9.10-1
- New upstream version 1.9.10.
- Remove patches (now upstream).

* Fri Mar  4 2011 Richard W.M. Jones <rjones@redhat.com> - 1:1.9.9-2
- Include upstream patches to fix virt-make-fs with qemu-img 0.14.

* Fri Mar  4 2011 Richard W.M. Jones <rjones@redhat.com> - 1:1.9.9-1
- New upstream version 1.9.9.

* Tue Feb 08 2011 Fedora Release Engineering <rel-eng@lists.fedoraproject.org> - 1:1.9.8-2
- Rebuilt for https://fedoraproject.org/wiki/Fedora_15_Mass_Rebuild

* Sun Feb  6 2011 Richard W.M. Jones <rjones@redhat.com> - 1:1.9.8-1
- New upstream version 1.9.8.

* Sun Feb  6 2011 Richard W.M. Jones <rjones@redhat.com> - 1:1.9.7-7
- Rebuild against rpm-4.9.0-0.beta1.6.fc15 to fix OCaml deps.  See discussion:
  http://lists.fedoraproject.org/pipermail/devel/2011-February/148398.html

* Wed Feb  2 2011 Richard W.M. Jones <rjones@redhat.com> - 1:1.9.7-6
- Add temporary non-upstream patch to fix /etc/mtab.
  See: https://www.redhat.com/archives/libguestfs/2011-February/msg00006.html
- Add fix for regressions/rhbz557655.sh so it works when tracing is enabled.
- Add guestfs-perl(3) man page.

* Tue Feb  1 2011 Richard W.M. Jones <rjones@redhat.com> - 1:1.9.7-3
- Enable trace in 'make check' section.

* Sun Jan 30 2011 Richard W.M. Jones <rjones@redhat.com> - 1:1.9.7-1
- New upstream version 1.9.7.

* Wed Jan 26 2011 Richard W.M. Jones <rjones@redhat.com> - 1:1.9.6-2
- Bump and rebuild.

* Sat Jan 22 2011 Richard W.M. Jones <rjones@redhat.com> - 1:1.9.6-1
- New upstream version 1.9.6.

* Tue Jan 18 2011 Richard W.M. Jones <rjones@redhat.com> - 1:1.9.5-1
- New upstream version 1.9.5.

* Sat Jan 15 2011 Richard W.M. Jones <rjones@redhat.com> - 1:1.9.4-1
- New upstream version 1.9.4.

* Fri Jan 14 2011 Richard W.M. Jones <rjones@redhat.com> - 1:1.9.3-2
- Only runtime require febootstrap-supermin-helper (not whole of
  febootstrap).

* Tue Jan 11 2011 Richard W.M. Jones <rjones@redhat.com> - 1:1.9.3-1
- New upstream version 1.9.3.

* Wed Jan 05 2011 Richard W.M. Jones <rjones@redhat.com> - 1:1.9.2-2
- Bump and rebuild.

* Mon Jan  3 2011 Richard W.M. Jones <rjones@redhat.com> - 1:1.9.2-1
- New upstream version 1.9.2.
- New tools: virt-copy-in, virt-copy-out, virt-tar-in, virt-tar-out.
  These are just shell script wrappers around guestfish so they are
  included in the guestfish package.

* Fri Dec 31 2010 Richard W.M. Jones <rjones@redhat.com> - 1:1.9.1-1
- New upstream version 1.9.1.

* Tue Dec 21 2010 Richard W.M. Jones <rjones@redhat.com> - 1:1.9.0-2
- Bump and rebuild.

* Sun Dec 19 2010 Richard W.M. Jones <rjones@redhat.com> - 1:1.9.0-1
- New upstream development branch 1.9.0.
- Include ROADMAP in devel package.

* Thu Dec 16 2010 Richard Jones <rjones@redhat.com> - 1:1.7.24-1
- New upstream version 1.7.24.
- Adds getxattr/lgetxattr APIs to support guestfs-browser.

* Sat Dec 11 2010 Richard Jones <rjones@redhat.com> - 1:1.7.23-1
- New upstream version 1.7.23.

* Sat Dec 11 2010 Richard Jones <rjones@redhat.com> - 1:1.7.22-1
- New upstream version 1.7.22.
- Depend on febootstrap 3.3 which fixes the checksum stability problem.

* Fri Dec 10 2010 Richard Jones <rjones@redhat.com> - 1:1.7.21-1
- New upstream version 1.7.21.

* Tue Dec  7 2010 Richard Jones <rjones@redhat.com> - 1:1.7.20-1
- New upstream version 1.7.20.
- Remove patches which are upstream.

* Tue Dec  7 2010 Richard Jones <rjones@redhat.com> - 1:1.7.19-15
- Rebuild appliance with febootstrap 3.1-5 because we accidentally
  reopened RHBZ#654638.

* Mon Dec  6 2010 Richard Jones <rjones@redhat.com> - 1:1.7.19-14
- Rebuild appliance properly using febootstrap 3.1 and alternate yum repo.

* Sun Dec  5 2010 Richard Jones <rjones@redhat.com> - 1:1.7.19-1
- New upstream development version 1.7.19.
- Appliance building in this version has been substantially rewritten
  and this requires febootstrap >= 3.0 to build.
- createrepo no longer required.
- Supermin appliance is the default.

* Wed Dec  1 2010 Richard Jones <rjones@redhat.com> - 1:1.7.18-1
- New upstream development version 1.7.18.

* Tue Nov 30 2010 Richard Jones <rjones@redhat.com> - 1:1.7.17-1
- New upstream development version 1.7.17.

* Fri Nov 26 2010 Richard Jones <rjones@redhat.com> - 1:1.7.16-1
- New upstream development version 1.7.16.
- guestfish no longer requires pod2text, hence no longer requires perl.
- Require febootstrap >= 2.11.

* Fri Nov 26 2010 Richard Jones <rjones@redhat.com> - 1:1.7.15-2
- New upstream development version 1.7.15.
- Split out new libguestfs-tools-c package from libguestfs-tools.
  . This is so that the -tools-c package can be pulled in by people
    wanting to avoid a dependency on Perl, while -tools pulls in everything
    as before.
  . The C tools currently are: cat, df, filesystems, fish, inspector, ls,
    mount, rescue.
  . guestfish still requires pod2text which requires perl.  This will be
    rectified in the next release.
  . libguestfs-tools no longer pulls in guestfish.
- guestfish also depends on: less, man, vi
- Add BR db4-utils (although since RPM needs it, it not really necessary).
- Runtime requires on db4-utils should be on core lib, not tools package.
- Change all "Requires: perl-Foo" to "Requires: perl(Foo)".

* Thu Nov 25 2010 Richard Jones <rjones@redhat.com> - 1:1.7.14-1
- New upstream development version 1.7.14.

* Wed Nov 24 2010 Richard Jones <rjones@redhat.com> - 1:1.7.13-3
- New upstream development version 1.7.13.
- New manual pages containing example code.
- Ship examples for C, OCaml, Ruby, Python.
- Don't ship HTML versions of man pages.
- Rebase no-fuse-test patch to latest version.

* Tue Nov 23 2010 Richard Jones <rjones@redhat.com> - 1:1.7.12-1
- New upstream development version 1.7.12.
- New tool: virt-filesystems.  virt-list-filesystems and virt-list-partitions
  are deprecated, but still included in the package.

* Wed Nov 17 2010 Richard Jones <rjones@redhat.com> - 1:1.7.11-1
- New upstream development version 1.7.11.
- Fix Source0 URL which had pointed to the 1.5 directory.
- virt-inspector is not a dependency of guestmount.

* Wed Nov 17 2010 Richard Jones <rjones@redhat.com> - 1:1.7.10-1
- New upstream development version 1.7.10.

* Tue Nov 16 2010 Richard Jones <rjones@redhat.com> - 1:1.7.9-1
- New upstream development version 1.7.9.

* Mon Nov 15 2010 Richard Jones <rjones@redhat.com> - 1:1.7.8-1
- New upstream development version 1.7.8.
- Add Obsoletes so perl-Sys-Guestfs overrides perl-libguestfs (RHBZ#652587).

* Mon Nov 15 2010 Richard Jones <rjones@redhat.com> - 1:1.7.7-1
- New upstream development version 1.7.7.
- Rename perl-libguestfs as perl-Sys-Guestfs (RHBZ#652587).

* Sat Nov 13 2010 Richard Jones <rjones@redhat.com> - 1:1.7.6-1
- New upstream development version 1.7.6.

* Sat Nov 13 2010 Richard Jones <rjones@redhat.com> - 1:1.7.5-2
- New upstream development version 1.7.5.
- Remove hand-installation of Ruby bindings.
- Remove upstream patch.

* Thu Nov 11 2010 Richard Jones <rjones@redhat.com> - 1:1.7.4-2
- New upstream development version 1.7.4.
- ocaml-xml-light is no longer required.
- Remove guestfs-actions.h and guestfs-structs.h.  Libguestfs now
  only exports a single <guestfs.h> header file.
- Add patch to fix broken Perl test.
- Remove workaround for RHBZ#563103.

* Mon Nov  8 2010 Richard Jones <rjones@redhat.com> - 1:1.7.3-1
- New upstream development version 1.7.3.
- Add AUTHORS file from tarball.

* Fri Nov  5 2010 Richard Jones <rjones@redhat.com> - 1:1.7.2-1
- New upstream development version 1.7.2.
- Add requires ruby to ruby-libguestfs package.

* Wed Nov  3 2010 Richard Jones <rjones@redhat.com> - 1:1.7.1-1
- New upstream development version 1.7.1.
- Add BR gperf.

* Tue Nov  2 2010 Richard Jones <rjones@redhat.com> - 1:1.7.0-1
- New upstream development branch and version 1.7.0.

* Fri Oct 29 2010 Richard Jones <rjones@redhat.com> - 1:1.5.26-1
- New upstream development version 1.5.26.

* Thu Oct 28 2010 Richard Jones <rjones@redhat.com> - 1:1.5.25-1
- New upstream development version 1.5.25.
- Rewritten virt-inspector.
- Requires febootstrap >= 2.10.
- New virt-inspector requires db_dump program.

* Wed Oct 27 2010 Richard Jones <rjones@redhat.com> - 1:1.5.24-2
- Attempt to run tests.

* Wed Oct 27 2010 Richard Jones <rjones@redhat.com> - 1:1.5.24-1
- New upstream development version 1.5.24.

* Sat Oct 23 2010 Richard Jones <rjones@redhat.com> - 1:1.5.23-1
- Fix for libguestfs: missing disk format specifier when adding a disk
  (RHBZ#642934, CVE-2010-3851).

* Tue Oct 19 2010 Richard Jones <rjones@redhat.com> - 1:1.5.22-1
- New upstream development version 1.5.22.

* Sat Oct  9 2010 Richard Jones <rjones@redhat.com> - 1:1.5.21-2
- guestfish no longer requires virt-inspector.

* Fri Oct  1 2010 Richard Jones <rjones@redhat.com> - 1:1.5.21-1
- New upstream development version 1.5.21.

* Sun Sep 26 2010 Richard Jones <rjones@redhat.com> - 1:1.5.20-1
- New upstream development version 1.5.20.

* Wed Sep 22 2010 Richard Jones <rjones@redhat.com> - 1:1.5.18-1
- New upstream development version 1.5.18.
- Note that guestfish '-a' and '-d' options were broken in 1.5.17, so
  upgrading to this version is highly recommended.

* Tue Sep 21 2010 Richard Jones <rjones@redhat.com> - 1:1.5.17-1
- New upstream development version 1.5.17.

* Wed Sep 15 2010 Richard Jones <rjones@redhat.com> - 1:1.5.16-1
- New upstream development version 1.5.16.

* Wed Sep 15 2010 Richard Jones <rjones@redhat.com> - 1:1.5.15-1
- New upstream development version 1.5.15.

* Tue Sep 14 2010 Richard Jones <rjones@redhat.com> - 1:1.5.14-1
- New upstream development version 1.5.14.

* Mon Sep 13 2010 Richard Jones <rjones@redhat.com> - 1:1.5.13-1
- New upstream version 1.5.13.
- Removed the patch workaround for RHBZ#630583.  The same workaround
  is now upstream (the bug is not fixed).

* Sat Sep 11 2010 Richard Jones <rjones@redhat.com> - 1:1.5.12-1
- New upstream version 1.5.12.

* Fri Sep 10 2010 Richard Jones <rjones@redhat.com> - 1:1.5.11-1
- New upstream version 1.5.11.
- Note: fixes a serious bug in guestfish 'copy-out' command.

* Thu Sep  9 2010 Richard Jones <rjones@redhat.com> - 1:1.5.10-1
- New upstream version 1.5.10.

* Wed Sep  8 2010 Richard Jones <rjones@redhat.com> - 1:1.5.9-2
- Disable tests, still failing because of RHBZ#630777.

* Wed Sep  8 2010 Richard Jones <rjones@redhat.com> - 1:1.5.9-1
- New upstream version 1.5.9.

* Mon Sep  6 2010 Richard Jones <rjones@redhat.com> - 1:1.5.8-2
- Add patch to work around RHBZ#630583 and reenable tests.

* Sat Sep  4 2010 Richard Jones <rjones@redhat.com> - 1:1.5.8-1
- New upstream version 1.5.8.
- Add BR po4a for translations of man pages.
- Add PHP bindings.
- Remove partially-translated Japanese webpages.

* Wed Sep  1 2010 Richard Jones <rjones@redhat.com> - 1:1.5.7-1
- New upstream version 1.5.7.
- 'debug' command is enabled by default now.

* Fri Aug 27 2010 Richard Jones <rjones@redhat.com> - 1:1.5.6-1
- New upstream version 1.5.6.

* Fri Aug 27 2010 Richard Jones <rjones@redhat.com> - 1:1.5.5-2
- Use bug-fixed febootstrap 2.9.

* Thu Aug 26 2010 Richard Jones <rjones@redhat.com> - 1:1.5.5-1
- New upstream version 1.5.5.

* Tue Aug 24 2010 Richard Jones <rjones@redhat.com> - 1:1.5.4-2
- Disable tests again, because the Rawhide kernel still won't boot.

* Tue Aug 24 2010 Richard Jones <rjones@redhat.com> - 1:1.5.4-1
- New upstream development version 1.5.4.
- Now requires febootstrap >= 2.8 and qemu >= 0.12.
- Re-enable tests because RHBZ#624854 is supposed to be fixed.
- Upstream Source URL has changed.

* Wed Aug 18 2010 Richard Jones <rjones@redhat.com> - 1:1.5.3-2
- Disable tests because of RHBZ#624854.

* Tue Aug 17 2010 Richard Jones <rjones@redhat.com> - 1:1.5.3-1
- New upstream development version 1.5.3.

* Wed Aug 11 2010 Richard Jones <rjones@redhat.com> - 1:1.5.2-6
- Bump and rebuild.

* Thu Aug 05 2010 Richard Jones - 1:1.5.2-5
- Bump and rebuild.

* Fri Jul 23 2010 David Malcolm <dmalcolm@redhat.com> - 1:1.5.2-4
- Rebuilt for https://fedoraproject.org/wiki/Features/Python_2.7/MassRebuild

* Fri Jul 23 2010 David Malcolm <dmalcolm@redhat.com> - 1:1.5.2-3
- Rebuilt for https://fedoraproject.org/wiki/Features/Python_2.7/MassRebuild

* Thu Jul 22 2010 Richard W.M. Jones <rjones@redhat.com> - 1:1.5.2-2
- New upstream development version 1.5.2.
- +BuildRequires: cryptsetup-luks.

* Wed Jul 21 2010 Richard W.M. Jones <rjones@redhat.com> - 1:1.5.1-1
- New upstream development version 1.5.1.

* Tue Jul 20 2010 Richard W.M. Jones <rjones@redhat.com> - 1:1.5.0-7
- Requires binutils (RHBZ#616437).

* Mon Jul 19 2010 Richard W.M. Jones <rjones@redhat.com> - 1:1.5.0-6
- Fix libguestfs-find-requires.sh for new location of hostfiles (RHBZ#615946).

* Thu Jul  8 2010 Richard W.M. Jones <rjones@redhat.com> - 1:1.5.0-5
- Include RELEASE-NOTES in devel package.

* Thu Jul  8 2010 Richard W.M. Jones <rjones@redhat.com> - 1:1.5.0-4
- New development branch 1.5.0.
- Remove two upstream patches.
- Work around permanently broken test-getlogin_r Gnulib test.

* Mon Jun 28 2010 Richard W.M. Jones <rjones@redhat.com> - 1:1.3.21-4
- Explicitly depend on e2fsprogs.
- Add patch to add e2fsprogs to the appliance.
- Add patch to fix GFS kernel module problem.

* Fri Jun 25 2010 Mamoru Tasaka <mtasaka@ioa.s.u-tokyo.ac.jp> - 1:1.3.21-2
- Rebuild

* Wed Jun 16 2010 Richard W.M. Jones <rjones@redhat.com> - 1:1.3.21-1
- New upstream version 1.3.21.

* Tue Jun  8 2010 Richard W.M. Jones <rjones@redhat.com> - 1:1.3.20-1
- New upstream version 1.3.20.
- Since upstream commit a043b6854a0c4 we don't need to run make install
  twice.

* Fri Jun  4 2010 Richard W.M. Jones <rjones@redhat.com> - 1:1.3.19-1
- New upstream version 1.3.19.

* Wed Jun  2 2010 Richard W.M. Jones <rjones@redhat.com> - 1:1.3.18-1
- New upstream version 1.3.18.

* Thu May 27 2010 Richard W.M. Jones <rjones@redhat.com> - 1:1.3.17-1
- New upstream version 1.3.17.
- Change repo name to 'fedora-14'.

* Wed May 26 2010 Richard W.M. Jones <rjones@redhat.com> - 1:1.3.16-6
- Co-own bash_completion.d directory.

* Tue May 25 2010 Richard W.M. Jones <rjones@redhat.com> - 1:1.3.16-4
- New upstream version 1.3.16.
- Add guestfish bash tab completion script.

* Mon May 24 2010 Richard W.M. Jones <rjones@redhat.com> - 1:1.3.14-1
- New upstream version 1.3.14.

* Sun May 16 2010 Richard W.M. Jones <rjones@redhat.com> - 1:1.3.13-1
- New upstream version 1.3.13.
- Add BUGS to documentation.
- Force update of hivex dependency to 1.2.2 since it contains
  important registry import fixes.
- Remove patch1, now upstream.

* Fri May 14 2010 Richard W.M. Jones <rjones@redhat.com> - 1:1.3.12-3
- Backport supermin build fix from upstream.
- Further changes required for new layout of supermin appliance.

* Fri May 14 2010 Richard W.M. Jones <rjones@redhat.com> - 1:1.3.12-1
- New upstream version 1.3.12.
- febootstrap >= 2.7 is required at compile time and at runtime (at runtime
  because of the new febootstrap-supermin-helper).
- Bugs fixed: 591155 591250 576879 591142 588651 507810 521674 559963 516096.

* Sat May  8 2010 Richard W.M. Jones <rjones@redhat.com> - 1:1.3.11-1
- New upstream version 1.3.11.

* Fri May  7 2010 Richard W.M. Jones <rjones@redhat.com> - 1:1.3.10-2
- New upstream version 1.3.10.

* Thu May 06 2010 Richard W.M. Jones <rjones@redhat.com> - 1:1.3.9-2
- Bump and rebuild against updated libconfig

* Fri Apr 30 2010 Richard W.M. Jones <rjones@redhat.com> - 1:1.3.9-1
- New upstream version 1.3.9.

* Thu Apr 29 2010 Marcela Maslanova <mmaslano@redhat.com> - 1:1.3.8-2
- Mass rebuild with perl-5.12.0

* Tue Apr 27 2010 Richard W.M. Jones <rjones@redhat.com> - 1:1.3.8-1
- New upstream version 1.3.8.

* Fri Apr 23 2010 Richard W.M. Jones <rjones@redhat.com> - 1:1.3.7-1
- New upstream version 1.3.7.
- NOTE: fixes a segfault in guestfish 1.3.6 when using the -a option.

* Thu Apr 22 2010 Richard W.M. Jones <rjones@redhat.com> - 1:1.3.6-1
- New upstream version 1.3.6.

* Mon Apr 19 2010 Richard W.M. Jones <rjones@redhat.com> - 1:1.3.5-1
- New upstream version 1.3.5.

* Sat Apr 17 2010 Richard W.M. Jones <rjones@redhat.com> - 1:1.3.4-1
- New upstream version 1.3.4.

* Sun Apr 11 2010 Richard W.M. Jones <rjones@redhat.com> - 1:1.3.3-1
- New upstream version 1.3.3.
- New virt-resize option --LV-expand.
- New API: lvresize-free.
- Fixes RHBZ#581501.

* Sun Apr 11 2010 Richard W.M. Jones <rjones@redhat.com> - 1:1.3.2-3
- Disable checksum-device test.

* Sat Apr 10 2010 Richard W.M. Jones <rjones@redhat.com> - 1:1.3.2-2
- Bump and rebuild.

* Sat Apr 10 2010 Richard W.M. Jones <rjones@redhat.com> - 1:1.3.2-1
- New upstream version 1.3.2.
- New APIs: checksum-device, part-del, part-get-bootable, part-get-mbr-id,
  part-set-mbr-id, vgscan, ntfsresize, txz-in, txz-out.
- Enhanced/fixed virt-resize tool.
- Enhanced virt-list-partitions tool.
- Fixes: 580016, 580650, 579155, 580556.

* Sat Apr 10 2010 Richard W.M. Jones <rjones@redhat.com> - 1:1.3.1-4
- Bump and rebuild.

* Thu Apr  8 2010 Richard W.M. Jones <rjones@redhat.com> - 1:1.3.1-3
- Runtime requires should only be on libguestfs-tools subpackage.

* Thu Apr  8 2010 Richard W.M. Jones <rjones@redhat.com> - 1:1.3.1-2
- Missing BR on qemu-img package.

* Thu Apr  8 2010 Richard W.M. Jones <rjones@redhat.com> - 1:1.3.1-1
- New upstream version 1.3.1.
- For explanation of apparently large version jump, see:
  https://www.redhat.com/archives/libguestfs/2010-April/msg00057.html
- New tool: virt-make-fs.
- New API: guestfs_zero_device.
- Fixes RHBZ#580246 (tar-in command hangs if uploading more than
  available space)
- Fixes RHBZ#579664 (guestfish doesn't report error when there is not
  enough space for image allocation)
- +BR perl-String-ShellQuote (for virt-make-fs).

* Tue Mar 30 2010 Richard W.M. Jones <rjones@redhat.com> - 1:1.0.89-1
- New upstream version 1.0.89.
- Improved version of virt-win-reg.
- Many smaller bugfixes.
- Requires hivex >= 1.2.1.
- Remove TERM=dumb patch which is now upstream.

* Tue Mar 30 2010 Richard W.M. Jones <rjones@redhat.com> - 1:1.0.88-7
- Backport of TERM=dumb patch from upstream.
- Workaround failure caused by RHBZ#575734.
- Workaround unknown failure of test_swapon_label_0.

* Tue Mar 30 2010 Richard W.M. Jones <rjones@redhat.com> - 1:1.0.88-5
- Attempted workaround for RHBZ#563103, so we can reenable tests.

* Fri Mar 26 2010 Richard W.M. Jones <rjones@redhat.com> - 1:1.0.88-2
- Remember to check in the new sources.

* Fri Mar 26 2010 Richard W.M. Jones <rjones@redhat.com> - 1:1.0.88-1
- New upstream version 1.0.88.
- Mainly small bugfixes.
- Update Spanish translation of libguestfs (RHBZ#576876).
- Use ext4 dev tools on RHEL 5 (RHBZ#576688).
- Add support for minix filesystem (RHBZ#576689).

* Fri Mar 26 2010 Richard W.M. Jones <rjones@redhat.com> - 1:1.0.87-2
- Add vim-minimal to BR, it is now required by the appliance.

* Tue Mar 23 2010 Richard W.M. Jones <rjones@redhat.com> - 1:1.0.87-1
- New upstream version 1.0.87.
- New tools: virt-resize and virt-list-partitions.
- New APIs: guestfs_copy_size; APIs for querying the relationship between
  LVM objects.
- Add vim to the virt-rescue appliance.

* Fri Mar 12 2010 Richard W.M. Jones <rjones@redhat.com> - 1:1.0.86-1
- New upstream version 1.0.86.
- libguestfs-supermin-helper rewritten in C (from shell), reduces
  appliance boot time by 2-3 seconds.
- Fix parsing of integers in guestfish on 32 bit platforms (RHBZ#569757
  and RHBZ#567567).
- Enhance virt-inspector output for Windows guests.
- Add product_name field to virt-inspector output for all guests.
- Weaken dependencies on libntfs-3g.so, don't include SONAME in dep.
- Remove false dependency on libply (plymouth libraries).
- Spanish translation (RHBZ#570181).
- Fix bash regexp quoting bug.

* Fri Mar 12 2010 Richard W.M. Jones <rjones@redhat.com> - 1:1.0.85-4
- Bump and rebuild.

* Thu Mar 11 2010 Richard W.M. Jones <rjones@redhat.com> - 1:1.0.85-3
- Bump and rebuild.

* Sat Mar 06 2010 Richard W.M. Jones <rjones@redhat.com> - 1:1.0.85-2
- Bump and rebuild.

* Mon Mar  1 2010 Richard W.M. Jones <rjones@redhat.com> - 1:1.0.85-1
- New upstream version 1.0.85.
- Remove hivex, now a separate upstream project and package.
- Remove supermin quoting patch, now upstream.

* Mon Mar  1 2010 Richard W.M. Jones <rjones@redhat.com> - 1:1.0.84-6
- Fix quoting in supermin-split script (RHBZ#566511).
- Don't include bogus './builddir' entries in supermin hostfiles
  (RHBZ#566512).

* Mon Feb 22 2010 Richard W.M. Jones <rjones@redhat.com> - 1:1.0.84-4
- Don't include generator.ml in rpm.  It's 400K and almost no one will need it.
- Add comments to spec file about how repo building works.
- Whitespace changes in the spec file.

* Mon Feb 22 2010 Richard W.M. Jones <rjones@redhat.com> - 1:1.0.84-3
- Bump and rebuild.

* Tue Feb 16 2010 Richard W.M. Jones <rjones@redhat.com> - 1:1.0.84-2
- Bump and rebuild.

* Fri Feb 12 2010 Richard W.M. Jones <rjones@redhat.com> - 1:1.0.84-1
- New upstream version 1.0.84.

* Fri Feb 12 2010 Richard W.M. Jones <rjones@redhat.com> - 1:1.0.83-8
- Bump and rebuild.

* Thu Feb 11 2010 Richard W.M. Jones <rjones@redhat.com> - 1.0.83-7
- Disable tests.  These fail in Koji (on RHEL 5 kernel) because of a
  bug in preadv/pwritev emulation in glibc (RHBZ#563103).

* Tue Feb  9 2010 Matthew Booth <mbooth@redhat.com> - 1.0.83-6
- Change buildnonet to buildnet
- Allow buildnet, mirror, updates, virtio and runtests to be configured by user
  macros.

* Mon Feb  8 2010 Richard W.M. Jones <rjones@redhat.com> - 1.0.83-5
- libguestfs-tools should require perl-XML-Writer (RHBZ#562858).

* Mon Feb  8 2010 Richard W.M. Jones <rjones@redhat.com> - 1.0.83-4
- Use virtio for block device access (RHBZ#509383 is fixed).

* Fri Feb  5 2010 Richard W.M. Jones <rjones@redhat.com> - 1.0.83-3
- Rebuild: possible timing-related build problem in Koji.

* Fri Feb  5 2010 Richard W.M. Jones <rjones@redhat.com> - 1.0.83-2
- New upstream release 1.0.83.
- This release fixes:
  Add Marathi translations (RHBZ#561671).
  Polish translations (RHBZ#502533).
  Add Gujarti translations (Sweta Kothari) (RHBZ#560918).
  Update Oriya translations (thanks Manoj Kumar Giri) (RHBZ#559498).
  Set locale in C programs so l10n works (RHBZ#559962).
  Add Tamil translation (RHBZ#559877) (thanks to I.Felix)
  Update Punjabi translation (RHBZ#559480) (thanks Jaswinder Singh)
- There are significant fixes to hive file handling.
- Add hivexsh and manual page.
- Remove two patches, now upstream.

* Sun Jan 31 2010 Richard W.M. Jones <rjones@redhat.com> - 1:1.0.82-7
- Bump and rebuild.

* Fri Jan 29 2010 Richard W.M. Jones <rjones@redhat.com> - 1.0.82-6
- Backport a better fix for RHBZ557655 test from upstream.
- Backport fix for unreadable yum.log from upstream.

* Thu Jan 28 2010 Richard W.M. Jones <rjones@redhat.com> - 1.0.82-3
- Backport RHBZ557655 test fix from upstream.

* Thu Jan 28 2010 Richard W.M. Jones <rjones@redhat.com> - 1.0.82-1
- New upstream version 1.0.82.  This includes the two patches
  we were carrying, so those are now removed.
- This release fixes:
  RHBZ#559498 (Oriya translation).
  RHBZ#559480 (Punjabi translation).
  RHBZ#558593 (Should prevent corruption by multilib).
  RHBZ#559237 (Telugu translation).
  RHBZ#557655 (Use xstrtol/xstrtoll to parse integers in guestfish).
  RHBZ#557195 (Missing crc kernel modules for recent Linux).
- In addition this contains numerous fixes to the hivex library
  for parsing Windows Registry files, making hivex* and virt-win-reg
  more robust.
- New API call 'filesize'.

* Thu Jan 28 2010 Richard W.M. Jones <rjones@redhat.com> - 1.0.81-8
- Backport special handling of libgcc_s.so.
- Backport unreadable files patch from RHEL 6 / upstream.

* Fri Jan 22 2010 Richard W.M. Jones <rjones@redhat.com> - 1.0.81-5
- Require febootstrap >= 2.6 (RHBZ#557262).

* Thu Jan 21 2010 Richard W.M. Jones <rjones@redhat.com> - 1.0.81-4
- Rebuild for unannounced soname bump (libntfs-3g.so).

* Fri Jan 15 2010 Richard W.M. Jones <rjones@redhat.com> - 1.0.81-3
- Rebuild for unannounced soname bump (libplybootsplash.so).

* Thu Jan 14 2010 Richard W.M. Jones <rjones@redhat.com> - 1.0.81-2
- Rebuild for broken dependency (iptables soname bump).

* Wed Jan 13 2010 Richard W.M. Jones <rjones@redhat.com> - 1.0.81-1
- New upstream version 1.0.81.
- Remove two upstream patches.
- virt-inspector: Make RPM application data more specific (RHBZ#552718).

* Tue Jan 12 2010 Richard W.M. Jones <rjones@redhat.com> - 1.0.80-14
- Reenable tests because RHBZ#553689 is fixed.

* Tue Jan 12 2010 Richard W.M. Jones <rjones@redhat.com> - 1.0.80-13
- Rebuild because of libparted soname bump (1.9 -> 2.1).

* Fri Jan  8 2010 Richard W.M. Jones <rjones@redhat.com> - 1.0.80-12
- qemu in Rawhide is totally broken (RHBZ#553689).  Disable tests.

* Thu Jan  7 2010 Richard W.M. Jones <rjones@redhat.com> - 1.0.80-11
- Remove gfs-utils (deprecated and removed from Fedora 13 by the
  upstream Cluster Suite developers).
- Include patch to fix regression in qemu -serial stdio option.

* Tue Dec 29 2009 Richard W.M. Jones <rjones@redhat.com> - 1.0.80-10
- Remove some debugging statements which were left in the requires
  script by accident.

* Mon Dec 21 2009 Richard W.M. Jones <rjones@redhat.com> - 1.0.80-9
- Generate additional requires for supermin (RHBZ#547496).

* Fri Dec 18 2009 Richard W.M. Jones <rjones@redhat.com> - 1.0.80-3
- Work around udevsettle command problem (RHBZ#548121).
- Enable tests.

* Wed Dec 16 2009 Richard W.M. Jones <rjones@redhat.com> - 1.0.80-2
- Disable tests because of RHBZ#548121.

* Wed Dec 16 2009 Richard W.M. Jones <rjones@redhat.com> - 1.0.80-1
- New upstream release 1.0.80.
- New Polish translations (RHBZ#502533).
- Give a meaningful error if no usable kernels are found (RHBZ#539746).
- New tool: virt-list-filesystems

* Fri Dec  4 2009 Stepan Kasal <skasal@redhat.com> - 1:1.0.79-3
- rebuild against perl 5.10.1

* Wed Nov 18 2009 Richard W.M. Jones <rjones@redhat.com> - 1.0.79-2
- New upstream release 1.0.79.
- Adds FUSE test script and multiple fixes for FUSE (RHBZ#538069).
- Fix virt-df in Xen (RHBZ#538041).
- Improve speed of supermin appliance.
- Disable FUSE-related tests because Koji doesn't currently allow them.
  fuse: device not found, try 'modprobe fuse' first

* Tue Nov 10 2009 Richard W.M. Jones <rjones@redhat.com> - 1.0.78-2
- New upstream release 1.0.78.
- Many more filesystem types supported by this release - add them
  as dependencies.

* Tue Nov  3 2009 Richard W.M. Jones <rjones@redhat.com> - 1.0.77-1
- New upstream release 1.0.77.
- Support for mounting guest in host using FUSE (guestmount command).
- hivex*(1) man pages should be in main package, not -devel, since
  they are user commands.
- libguestfs-tools: Fix "self-obsoletion" issue raised by rpmlint.
- perl: Remove bogus script Sys/bindtests.pl.

* Thu Oct 29 2009 Richard W.M. Jones <rjones@redhat.com> - 1.0.75-2
- New upstream release 1.0.75.
- New library: libhivex.
- New tools: virt-win-reg, hivexml, hivexget.
- Don't require chntpw.
- Add BR libxml2-devel, accidentally omitted before.

* Tue Oct 20 2009 Richard W.M. Jones <rjones@redhat.com> - 1.0.74-1
- New upstream release 1.0.74.
- New API call: guestfs_find0.
- New tools: virt-ls, virt-tar.

* Wed Oct 14 2009 Richard W.M. Jones <rjones@redhat.com> - 1.0.73-1
- New upstream release 1.0.73.
- OCaml library now depends on xml-light.
- Deal with installed documentation.

* Tue Sep 29 2009 Richard W.M. Jones <rjones@redhat.com> - 1.0.72-2
- Force rebuild.

* Wed Sep 23 2009 Richard W.M. Jones <rjones@redhat.com> - 1.0.72-1
- New upstream release 1.0.72.
- New tools: virt-edit, virt-rescue.
- Combine virt-cat, virt-df, virt-edit, virt-inspector and virt-rescue
  into a single package called libguestfs-tools.

* Tue Sep 22 2009 Richard W.M. Jones <rjones@redhat.com> - 1.0.71-2
- New upstream release 1.0.71.

* Fri Sep 18 2009 Richard W.M. Jones <rjones@redhat.com> - 1.0.70-2
- Perl bindings require perl-XML-XPath (fixed RHBZ#523547).

* Tue Sep 15 2009 Richard W.M. Jones <rjones@redhat.com> - 1.0.70-1
- New upstream release 1.0.70.
- Fixes build problem related to old version of GNU gettext.

* Tue Sep 15 2009 Richard W.M. Jones <rjones@redhat.com> - 1.0.69-1
- New upstream release 1.0.69.
- Reenable the tests (because RHBZ#516543 is supposed to be fixed).
- New main loop code should fix RHBZ#501888, RHBZ#504418.
- Add waitpid along guestfs_close path (fixes RHBZ#518747).

* Wed Aug 19 2009 Richard W.M. Jones <rjones@redhat.com> - 1.0.68-2
- New upstream release 1.0.68.
- BR genisoimage.

* Thu Aug 13 2009 Richard W.M. Jones <rjones@redhat.com> - 1.0.67-2
- New upstream release 1.0.67.

* Fri Aug  7 2009 Richard W.M. Jones <rjones@redhat.com> - 1.0.66-5
- Set network interface to ne2k_pci (workaround for RHBZ#516022).
- Rerun autoconf because patch touches configure script.

* Thu Aug  6 2009 Richard W.M. Jones <rjones@redhat.com> - 1.0.66-1
- New upstream release 1.0.66.

* Wed Jul 29 2009 Richard W.M. Jones <rjones@redhat.com> - 1.0.65-1
- New upstream release 1.0.65.
- Add Obsoletes for virt-df2 (RHBZ#514309).
- Disable tests because of ongoing TCG problems with newest qemu in Rawhide.

* Thu Jul 23 2009 Richard W.M. Jones <rjones@redhat.com> - 1.0.64-3
- RHBZ#513249 bug in qemu is now fixed, so try to rebuild and run tests.
- However RHBZ#503236 still prevents us from testing on i386.

* Thu Jul 23 2009 Richard W.M. Jones <rjones@redhat.com> - 1.0.64-1
- New upstream release 1.0.64.
- New tool 'libguestfs-test-tool'.

* Wed Jul 15 2009 Richard W.M. Jones <rjones@redhat.com> - 1.0.61-1
- New upstream release 1.0.61.
- New tool / subpackage 'virt-cat'.
- New BR perl-libintl.

* Wed Jul 15 2009 Richard W.M. Jones <rjones@redhat.com> - 1.0.60-2
- Fix runtime Requires so they use epoch correctly.

* Tue Jul 14 2009 Richard W.M. Jones <rjones@redhat.com> - 1.0.60-1
- New upstream release 1.0.60.

* Fri Jul 10 2009 Richard W.M. Jones <rjones@redhat.com> - 1.0.58-2
- New upstream release 1.0.58.

* Fri Jul 10 2009 Richard W.M. Jones <rjones@redhat.com> - 1.0.57-1
- New upstream release 1.0.57.
- New tool virt-df (obsoletes existing package with this name).
- RHBZ#507066 may be fixed, so reenable tests.

* Tue Jul  7 2009 Richard W.M. Jones <rjones@redhat.com> - 1.0.56-2
- New upstream release 1.0.56.
- Don't rerun generator.

* Thu Jul  2 2009 Richard W.M. Jones <rjones@redhat.com> - 1.0.55-1
- New upstream release 1.0.55.
- New manual page libguestfs(3).

* Mon Jun 29 2009 Richard W.M. Jones <rjones@redhat.com> - 1.0.54-2
- New upstream release 1.0.54.
- +BR perl-XML-Writer.

* Wed Jun 24 2009 Richard W.M. Jones <rjones@redhat.com> - 1.0.53-1
- New upstream release 1.0.53.
- Disable all tests (because of RHBZ#507066).

* Wed Jun 24 2009 Richard W.M. Jones <rjones@redhat.com> - 1.0.52-1
- New upstream release 1.0.52.

* Mon Jun 22 2009 Richard W.M. Jones <rjones@redhat.com> - 1.0.51-1
- New upstream release 1.0.51.
- Removed patches which are now upstream.

* Sat Jun 20 2009 Richard W.M. Jones <rjones@redhat.com> - 1.0.49-5
- Remove workaround for RHBZ#507007, since bug is now fixed.
- Pull in upstream patch to fix pclose checking
  (testing as possible fix for RHBZ#507066).
- Pull in upstream patch to check waitpid return values
  (testing as possible fix for RHBZ#507066).

* Fri Jun 19 2009 Richard W.M. Jones <rjones@redhat.com> - 1.0.49-2
- New upstream release 1.0.49.
- Add workaround for RHBZ#507007.

* Tue Jun 16 2009 Richard W.M. Jones <rjones@redhat.com> - 1.0.48-2
- Accidentally omitted the supermin image from previous version.

* Tue Jun 16 2009 Richard W.M. Jones <rjones@redhat.com> - 1.0.48-1
- New upstream release 1.0.48.
- Should fix all the brokenness from 1.0.47.
- Requires febootstrap >= 2.3.

* Mon Jun 15 2009 Richard W.M. Jones <rjones@redhat.com> - 1.0.47-2
- New upstream release 1.0.47.
- Enable experimental supermin appliance build.
- Fix path to appliance.

* Fri Jun 12 2009 Richard W.M. Jones <rjones@redhat.com> - 1.0.45-2
- New upstream release 1.0.45.

* Wed Jun 10 2009 Richard W.M. Jones <rjones@redhat.com> - 1.0.44-2
- Disable ppc/ppc64 tests again because of RHBZ#505109.

* Wed Jun 10 2009 Richard W.M. Jones <rjones@redhat.com> - 1.0.44-1
- New upstream version 1.0.44.
- Try enabling tests on ppc & ppc64 since it looks like the bug(s?)
  in qemu which might have caused them to fail have been fixed.

* Tue Jun  9 2009 Richard W.M. Jones <rjones@redhat.com> - 1.0.43-1
- New upstream version 1.0.43.
- New upstream URL.
- Requires chntpw program.

* Sat Jun  6 2009 Richard W.M. Jones <rjones@redhat.com> - 1.0.42-1
- New upstream version 1.0.42.

* Thu Jun  4 2009 Richard W.M. Jones <rjones@redhat.com> - 1.0.41-1
- New upstream version 1.0.41.
- Fixes a number of regressions in RHBZ#503169.

* Thu Jun  4 2009 Richard W.M. Jones <rjones@redhat.com> - 1.0.40-1
- New upstream version 1.0.40.

* Thu Jun  4 2009 Richard W.M. Jones <rjones@redhat.com> - 1.0.39-1
- New upstream version 1.0.39.
- Fixes:
  . libguestfs /dev is too sparse for kernel installation/upgrade (RHBZ#503169)
  . OCaml bindings build failure (RHBZ#502309)

* Tue Jun  2 2009 Richard W.M. Jones <rjones@redhat.com> - 1.0.38-2
- Disable tests on ix86 because of RHBZ#503236.

* Tue Jun  2 2009 Richard W.M. Jones <rjones@redhat.com> - 1.0.38-1
- New upstream version 1.0.38.

* Fri May 29 2009 Richard W.M. Jones <rjones@redhat.com> - 1.0.37-1
- New upstream version 1.0.37.
- Fixes:
  . "mkdir-p" should not throw errors on preexisting directories (RHBZ#503133)
  . cramfs and squashfs modules should be available in libguestfs appliances
      (RHBZ#503135)

* Thu May 28 2009 Richard W.M. Jones <rjones@redhat.com> - 1.0.36-2
- New upstream version 1.0.36.
- Rerun the generator in prep section.

* Thu May 28 2009 Richard W.M. Jones <rjones@redhat.com> - 1.0.35-1
- New upstream version 1.0.35.
- Fixes multiple bugs in bindings parameters (RHBZ#501892).

* Wed May 27 2009 Richard W.M. Jones <rjones@redhat.com> - 1.0.34-1
- New upstream version 1.0.34.

* Wed May 27 2009 Richard W.M. Jones <rjones@redhat.com> - 1.0.33-1
- New upstream version 1.0.33.
- --with-java-home option is no longer required.
- Upstream contains potential fixes for:
    501878 built-in commands like 'alloc' and 'help' don't autocomplete
    501883 javadoc messed up in libguestfs java documentation
    501885 Doesn't detect missing Java, --with-java-home=no should not be needed
    502533 Polish translation of libguestfs
    n/a    Allow more ext filesystem kmods (Charles Duffy)

* Tue May 26 2009 Richard W.M. Jones <rjones@redhat.com> - 1.0.32-2
- New upstream version 1.0.32.
- Use %%find_lang macro.

* Sat May 23 2009 Richard W.M. Jones <rjones@redhat.com> - 1.0.31-1
- Rebuild for OCaml 3.11.1.
- New upstream version 1.0.31.

* Thu May 21 2009 Richard Jones <rjones@redhat.com> - 1.0.30-1
- New upstream version 1.0.30.  Now includes test-bootbootboot.sh script.

* Thu May 21 2009 Richard Jones <rjones@redhat.com> - 1.0.29-3
- New upstream version 1.0.29 (fixes RHBZ#502007 RHBZ#502018).
- This should allow us to enable tests for i386 and x86-64.
- Added test-bootbootboot.sh script which was missed from 1.0.29 tarball.
- Pass kernel noapic flag to workaround RHBZ#502058.

* Thu May 21 2009 Richard Jones <rjones@redhat.com> - 1.0.28-1
- New upstream version 1.0.28.  Nothing has visibly changed, but
  the source has been gettextized and we want to check that doesn't
  break anything.

* Thu May 21 2009 Richard Jones <rjones@redhat.com> - 1.0.27-3
- Change requirement from qemu -> qemu-kvm (RHBZ#501761).

* Tue May 19 2009 Richard Jones <rjones@redhat.com> - 1.0.27-2
- New upstream version 1.0.27.

* Mon May 18 2009 Richard Jones <rjones@redhat.com> - 1.0.26-6
- Experimentally try to reenable ppc and ppc64 builds.
- Note BZ numbers which are causing tests to fail.

* Mon May 18 2009 Richard Jones <rjones@redhat.com> - 1.0.26-1
- New upstream version 1.0.26.

* Tue May 12 2009 Richard Jones <rjones@redhat.com> - 1.0.25-4
- New upstream version 1.0.25.
- Enable debugging when running the tests.
- Disable tests - don't work correctly in Koji.

* Tue May 12 2009 Richard Jones <rjones@redhat.com> - 1.0.24-1
- New upstream version 1.0.24.
- BRs glibc-static for the new command tests.
- Enable tests.

* Mon May 11 2009 Richard Jones <rjones@redhat.com> - 1.0.23-2
- New upstream version 1.0.23.
- Don't try to use updates during build.

* Fri May  8 2009 Richard Jones <rjones@redhat.com> - 1.0.21-3
- New upstream version 1.0.21.

* Thu May  7 2009 Richard Jones <rjones@redhat.com> - 1.0.20-2
- New upstream version 1.0.20.

* Thu May  7 2009 Richard Jones <rjones@redhat.com> - 1.0.19-1
- New upstream version 1.0.19.

* Tue Apr 28 2009 Richard Jones <rjones@redhat.com> - 1.0.15-1
- New upstream version 1.0.15.

* Fri Apr 24 2009 Richard Jones <rjones@redhat.com> - 1.0.12-1
- New upstream version 1.0.12.

* Wed Apr 22 2009 Richard Jones <rjones@redhat.com> - 1.0.6-1
- New upstream version 1.0.6.

* Mon Apr 20 2009 Richard Jones <rjones@redhat.com> - 1.0.2-1
- New upstream version 1.0.2.

* Thu Apr 16 2009 Richard Jones <rjones@redhat.com> - 0.9.9-12
- Multiple fixes to get it to scratch build in Koji.

* Sat Apr  4 2009 Richard Jones <rjones@redhat.com> - 0.9.9-1
- Initial build.<|MERGE_RESOLUTION|>--- conflicted
+++ resolved
@@ -25,11 +25,7 @@
 Summary:        Access and modify virtual machine disk images
 Name:           libguestfs
 Version:        1.44.0
-<<<<<<< HEAD
-Release:        17%{?dist}
-=======
 Release:        18%{?dist}
->>>>>>> e4722c9f
 License:        LGPLv2+
 Vendor:         Microsoft Corporation
 Distribution:   Mariner
@@ -1240,12 +1236,9 @@
 %endif
 
 %changelog
-<<<<<<< HEAD
-=======
 * Wed Oct 11 2023 Minghe Ren <mingheren@microsoft.com> - 1.44.0-18
 - Bump release to rebuild against glibc 2.35-6
 
->>>>>>> e4722c9f
 * Tue Oct 10 2023 Dan Streetman <ddstreet@ieee.org> - 1.44.0-17
 - Bump release to rebuild with updated version of Go.
 
