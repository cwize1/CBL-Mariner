--- conflicted
+++ resolved
@@ -1,11 +1,5 @@
 {
-<<<<<<< HEAD
- "Signatures": {
-  "vim-9.0.0325.tar.gz": "2f36a2d78b4c879c054709512897cdf9b2ba0792e6608ca219648cacd21ec209"
- }
-=======
   "Signatures": {
     "vim-9.0.0490.tar.gz": "9ed6dfd6d3e4e89c594ce7ff7890318c11140c2f46c484a50dfc157401e73b7f"
   }
->>>>>>> 520bb328
 }