# Copyright (c) Microsoft Corporation.
# Licensed under the MIT License.

parameters:
  - name: buildRepoRoot
    type: string
    default: "$(Build.SourcesDirectory)"

  - name: concurrentPackageBuilds
    type: number
    default: 12

  - name: customToolchainArtifactName
    type: string
    default: ""

  - name: customToolchainTarballName
    type: string
    default: "toolchain_built_rpms_all.tar.gz"

  - name: extraPackageRepos
    type: string
    default: ""

  - name: testRerunList
    type: string
    default: ""

  - name: failOnTestFailures
    type: boolean
    default: true

  - name: isCheckBuild
    type: string
    default: "default"
    values:
      - "default"
      - "false"
      - "true"

  - name: isDeltaBuild
    type: string
    default: "default"
    values:
      - "default"
      - "false"
      - "true"

  - name: isQuickRebuildPackages
    type: string
    default: "default"
    values:
      - "default"
      - "false"
      - "true"

  - name: isUseCCache
    type: string
    default: "default"
    values:
      - "default"
      - "false"
      - "true"

  - name: maxCascadingRebuilds
    type: string
    default: ""

  - name: outputArtifactsFolder
    type: string
    default: "$(Build.ArtifactStagingDirectory)"

  - name: outputArtifactsLogsSubfolder
    type: string
    default: "LOGS"

  - name: outputArtifactsPackagesSubfolder
    type: string
    default: "ARTIFACTS"

  - name: outputArtifactsTestsSubfolder
    type: string
    default: "TESTS"

  - name: maxCPU
    type: string
    default: ""

  - name: pipArtifactFeeds
    type: string
    default: ""

  - name: publishLogs
    type: boolean
    default: true

  - name: rpmsCacheArtifactName
    type: string
    default: ""

  - name: rpmsCacheTarballName
    type: string
    default: "rpms.tar.gz"

  - name: rpmsTarballName
    type: string
    default: "rpms.tar.gz"

  - name: selfRepoName
    type: string
    default: "CBL-Mariner"

  - name: specsFolderPath
    type: string
    default: "SPECS"

  - name: srpmPackList
    type: string
    default: ""

  - name: srpmsTarballName
    type: string
    default: "srpms.tar.gz"

  - name: testSuiteName
    type: string
    default: "Package test"

steps:
  - template: ToolkitCheck.yml@${{ parameters.selfRepoName }}
    parameters:
      buildRepoRoot: ${{ parameters.buildRepoRoot }}

  - ${{ if parameters.pipArtifactFeeds }}:
      - task: PipAuthenticate@1
        inputs:
          artifactFeeds: "${{ parameters.pipArtifactFeeds }}"
        displayName: "Authenticate to custom pip artifact feeds"

  - ${{ if parameters.customToolchainArtifactName }}:
      - task: DownloadPipelineArtifact@2
        displayName: "Download toolchain"
        inputs:
          artifact: "${{ parameters.customToolchainArtifactName }}"
          patterns: "**/${{ parameters.customToolchainTarballName }}"

      - script: |
          toolchain_archive="$(find "$(Pipeline.Workspace)" -name "${{ parameters.customToolchainTarballName }}" -print -quit)"
          if [[ ! -f "$toolchain_archive" ]]; then
            echo "ERROR: toolchain archive not found!" >&2
            exit 1
          fi
          echo "##vso[task.setvariable variable=toolchainArchive]$toolchain_archive"

          sudo make -C "${{ parameters.buildRepoRoot }}/toolkit" toolchain TOOLCHAIN_ARCHIVE="$toolchain_archive"
        displayName: "Populate toolchain"

  - ${{ if parameters.rpmsCacheArtifactName }}:
      - task: DownloadPipelineArtifact@2
        displayName: "Download RPM cache"
        inputs:
          artifact: "${{ parameters.rpmsCacheArtifactName }}"
          patterns: "**/${{ parameters.rpmsCacheTarballName }}"

      - script: |
          rpms_archive="$(find "$(Pipeline.Workspace)" -name "${{ parameters.rpmsCacheTarballName }}" -print -quit)"
          if [[ ! -f "$rpms_archive" ]]; then
            echo "ERROR: RPMs cache archive not found!" >&2
            exit 1
          fi

          sudo make -C "${{ parameters.buildRepoRoot }}/toolkit" hydrate-cached-rpms CACHED_PACKAGES_ARCHIVE="$rpms_archive"
        displayName: "Populate RPMs cache"

  - script: |
      if [[ ${{ parameters.isDeltaBuild }} == "true" ]]; then
        delta_fetch_arg="DELTA_FETCH=y"
      elif [[ ${{ parameters.isDeltaBuild }} == "false" ]]; then
        delta_fetch_arg="DELTA_FETCH=n"
      fi

      if [[ ${{ parameters.isQuickRebuildPackages }} == "true" ]]; then
        quick_rebuild_packages_arg="QUICK_REBUILD_PACKAGES=y"
      elif [[ ${{ parameters.isQuickRebuildPackages }} == "false" ]]; then
        quick_rebuild_packages_arg="QUICK_REBUILD_PACKAGES=n"
      fi

      if [[ ${{ parameters.isCheckBuild }} == "true" ]]; then
        run_check_arg="RUN_CHECK=y"
      elif [[ ${{ parameters.isCheckBuild }} == "false" ]]; then
        run_check_arg="RUN_CHECK=n"
      fi

      if [[ ${{ parameters.isUseCCache }} == "true" ]]; then
        use_ccache_arg="USE_CCACHE=y"
      elif [[ ${{ parameters.isUseCCache }} == "false" ]]; then
        use_ccache_arg="USE_CCACHE=n"
      fi

      if [[ -n "${{ parameters.customToolchainArtifactName }}" ]]; then
        toolchain_archive_arg="TOOLCHAIN_ARCHIVE=$(toolchainArchive)"
      fi

      sudo make -C "${{ parameters.buildRepoRoot }}/toolkit" build-packages -j$(nproc) \
        CONCURRENT_PACKAGE_BUILDS=${{ parameters.concurrentPackageBuilds }} \
        CONFIG_FILE="" \
        MAX_CASCADING_REBUILDS="${{ parameters.maxCascadingRebuilds }}" \
        MAX_CPU="${{ parameters.maxCPU }}" \
        REBUILD_TOOLS=y \
        REPO_LIST="${{ parameters.extraPackageRepos }}" \
        SPECS_DIR="${{ parameters.buildRepoRoot }}/${{ parameters.specsFolderPath }}" \
        SRPM_PACK_LIST="${{ parameters.srpmPackList }}" \
        TEST_RERUN_LIST="${{ parameters.testRerunList }}" \
        $delta_fetch_arg \
        $quick_rebuild_packages_arg \
        $run_check_arg \
<<<<<<< HEAD
=======
        $toolchain_archive_arg \
>>>>>>> 78094693
        $use_ccache_arg
    displayName: "Build packages"

  - ${{ if parameters.outputArtifactsFolder }}:
      - ${{ if parameters.rpmsTarballName }}:
          - script: |
              sudo make -C "${{ parameters.buildRepoRoot }}/toolkit" compress-rpms
            displayName: "Compress RPMs"

          - bash: |
              published_artifacts_dir="${{ parameters.outputArtifactsFolder }}/${{ parameters.outputArtifactsPackagesSubfolder }}"
              mkdir -p "$published_artifacts_dir"
              cp "${{ parameters.buildRepoRoot }}"/out/rpms.tar.gz "$published_artifacts_dir/${{ parameters.rpmsTarballName }}"
            displayName: "Copy RPMs for publishing"

      - ${{ if parameters.srpmsTarballName }}:
          - script: |
              sudo make -C "${{ parameters.buildRepoRoot }}/toolkit" compress-srpms
            displayName: "Compress SRPMs"

          - bash: |
              published_artifacts_dir="${{ parameters.outputArtifactsFolder }}/${{ parameters.outputArtifactsPackagesSubfolder }}"
              mkdir -p "$published_artifacts_dir"
              cp "${{ parameters.buildRepoRoot }}"/out/srpms.tar.gz "$published_artifacts_dir/${{ parameters.srpmsTarballName }}"
            displayName: "Copy SRPMs for publishing"

      - ${{ if parameters.publishLogs }}:
          - bash: |
              published_logs_dir="${{ parameters.outputArtifactsFolder }}/${{ parameters.outputArtifactsLogsSubfolder }}"
              mkdir -p "$published_logs_dir"
              tar -C "${{ parameters.buildRepoRoot }}/build/logs/pkggen" -czf "$published_logs_dir/pkggen.logs.tar.gz" .
              tar -C "${{ parameters.buildRepoRoot }}/build/pkg_artifacts" -czf "$published_logs_dir/pkg_artifacts.tar.gz" .
              tar -C "${{ parameters.buildRepoRoot }}/build/timestamp" -czf "$published_logs_dir/timestamp.tar.gz" .
            condition: always()
            displayName: "Copy logs for publishing"

  - ${{ if parameters.isCheckBuild }}:
      - template: PackageTestResultsAnalysis.yml@${{ parameters.selfRepoName }}
        parameters:
          buildRepoRoot: ${{ parameters.buildRepoRoot }}
          failOnTestFailures: ${{ parameters.failOnTestFailures }}
          outputArtifactsFolder: ${{ parameters.outputArtifactsFolder }}
          outputArtifactsTestsSubfolder: ${{ parameters.outputArtifactsTestsSubfolder }}
          pipArtifactFeeds: ${{ parameters.pipArtifactFeeds }}
          testSuiteName: ${{ parameters.testSuiteName }}<|MERGE_RESOLUTION|>--- conflicted
+++ resolved
@@ -214,10 +214,7 @@
         $delta_fetch_arg \
         $quick_rebuild_packages_arg \
         $run_check_arg \
-<<<<<<< HEAD
-=======
         $toolchain_archive_arg \
->>>>>>> 78094693
         $use_ccache_arg
     displayName: "Build packages"
 
